--- conflicted
+++ resolved
@@ -68,14 +68,9 @@
 )
 @pytest.mark.parametrize("fsel", [slice(1, 8, 2), slice(5, 8, 2)])
 @pytest.mark.parametrize("isel", [slice(1, 4), slice(5, 8, 2)])
-<<<<<<< HEAD
-def test_FileSelect_distributed(container_on_disk, fsel, isel, file_format):
+@pytest.mark.parametrize("ind", [slice(None), [0, 2, 7]])
+def test_FileSelect_distributed(container_on_disk, fsel, isel, file_format, ind):
     """Load H5/Zarr file into parallel container while down-selecting axes."""
-=======
-@pytest.mark.parametrize("ind", [slice(None), [0, 2, 7]])
-def test_H5FileSelect_distributed(container_on_disk, fsel, isel, ind):
-    """Load H5 into parallel container while down-selecting axes."""
->>>>>>> cdceca77
 
     if ind == slice(None):
         sel = {"dset1": (fsel, isel, slice(None)), "dset2": (fsel, slice(None))}
