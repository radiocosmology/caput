"""Tests of MPI Array functionality.

Designed to be run as an MPI job with four processes like::

    $ mpirun -np 4 python test_mpiarray.py
"""

<<<<<<< HEAD
import os
import pytest

=======
import pytest
from pytest_lazyfixture import lazy_fixture
import h5py
>>>>>>> 75987f10
import numpy as np
import zarr

<<<<<<< HEAD
from caput import mpiutil, mpiarray


# pylint: disable=missing-function-docstring
# pylint: disable=no-member
def test_construction():

    arr = mpiarray.MPIArray((10, 11), axis=1)

    l, s, _ = mpiutil.split_local(11)

    # Check that global shape is set correctly
    assert arr.global_shape == (10, 11)

    assert arr.shape == (10, l)

    assert arr.local_offset == (0, s)

    assert arr.local_shape == (10, l)


def test_redistribution():

    gshape = (1, 11, 2, 14, 3, 4)
    nelem = np.prod(gshape)
    garr = np.arange(nelem).reshape(gshape)

    _, s0, e0 = mpiutil.split_local(11)
    _, s1, e1 = mpiutil.split_local(14)
    _, s2, e2 = mpiutil.split_local(4)

    arr = mpiarray.MPIArray(gshape, axis=1, dtype=np.int64)
    arr[:] = garr[:, s0:e0]

    arr2 = arr.redistribute(axis=3)
    assert (arr2 == garr[:, :, :, s1:e1]).view(np.ndarray).all()

    arr3 = arr.redistribute(axis=5)
    assert (arr3 == garr[:, :, :, :, :, s2:e2]).view(np.ndarray).all()


def test_gather():

    rank = mpiutil.rank
    size = mpiutil.size
    block = 2

    global_shape = (2, 3, size * block)
    global_array = np.zeros(global_shape, dtype=np.float64)
    global_array[..., :] = np.arange(size * block)

    arr = mpiarray.MPIArray(global_shape, dtype=np.float64, axis=2)
    arr[:] = global_array[..., (rank * block) : ((rank + 1) * block)]

    assert (arr.allgather() == global_array).all()

    gather_rank = 1 if size > 1 else 0
    ga = arr.gather(rank=gather_rank)

    if rank == gather_rank:
        assert (ga == global_array).all()
    else:
        assert ga is None


def test_wrap():

=======
from caput import mpiutil, mpiarray, fileformats


def test_construction():
    """Test local/global shape construction of MPIArray."""
    arr = mpiarray.MPIArray((10, 11), axis=1)

    l, s, _ = mpiutil.split_local(11)

    # Check that global shape is set correctly
    assert arr.global_shape == (10, 11)

    assert arr.shape == (10, l)

    assert arr.local_offset == (0, s)

    assert arr.local_shape == (10, l)


def test_redistribution():
    """Test redistributing an MPIArray."""
    gshape = (1, 11, 2, 14, 3, 4)
    nelem = np.prod(gshape)
    garr = np.arange(nelem).reshape(gshape)

    _, s0, e0 = mpiutil.split_local(11)
    _, s1, e1 = mpiutil.split_local(14)
    _, s2, e2 = mpiutil.split_local(4)

    arr = mpiarray.MPIArray(gshape, axis=1, dtype=np.int64)
    arr[:] = garr[:, s0:e0]

    arr2 = arr.redistribute(axis=3)
    assert (arr2 == garr[:, :, :, s1:e1]).view(np.ndarray).all()

    arr3 = arr.redistribute(axis=5)
    assert (arr3 == garr[:, :, :, :, :, s2:e2]).view(np.ndarray).all()


def test_gather():
    """Test MPIArray.gather()."""
    rank = mpiutil.rank
    size = mpiutil.size
    block = 2

    global_shape = (2, 3, size * block)
    global_array = np.zeros(global_shape, dtype=np.float64)
    global_array[..., :] = np.arange(size * block)

    arr = mpiarray.MPIArray(global_shape, dtype=np.float64, axis=2)
    arr[:] = global_array[..., (rank * block) : ((rank + 1) * block)]

    assert (arr.allgather() == global_array).all()

    gather_rank = 1 if size > 1 else 0
    ga = arr.gather(rank=gather_rank)

    if rank == gather_rank:
        assert (ga == global_array).all()
    else:
        assert ga is None


def test_wrap():
    """Test MPIArray.wrap()."""
>>>>>>> 75987f10
    ds = mpiarray.MPIArray((10, 17))

    df = np.fft.rfft(ds, axis=1)

    assert isinstance(df, np.ndarray)

    da = mpiarray.MPIArray.wrap(df, axis=0)

    assert isinstance(da, mpiarray.MPIArray)
    assert da.global_shape == (10, 9)
<<<<<<< HEAD
    assert da.axis == 0
=======
>>>>>>> 75987f10

    l0, _, _ = mpiutil.split_local(10)

    assert da.local_shape == (l0, 9)

    if mpiutil.rank0:
        df = df[:-1]

    if mpiutil.size > 1:
        with pytest.raises(Exception):
            mpiarray.MPIArray.wrap(df, axis=0)


<<<<<<< HEAD
def test_io():

    import h5py

    # Cleanup directories
    fname = "testdset.hdf5"

    if mpiutil.rank0 and os.path.exists(fname):
        os.remove(fname)

    mpiutil.barrier()

    gshape = (19, 17)

    ds = mpiarray.MPIArray(gshape, dtype=np.int64)

    ga = np.arange(np.prod(gshape)).reshape(gshape)

    _, s0, e0 = mpiutil.split_local(gshape[0])
    ds[:] = ga[s0:e0]

    ds.redistribute(axis=1).to_hdf5(fname, "testds", create=True)

    if mpiutil.rank0:

        with h5py.File(fname, "r") as f:

            h5ds = f["testds"][:]

            assert (h5ds == ga).all()

    ds2 = mpiarray.MPIArray.from_hdf5(fname, "testds")

    assert (ds2 == ds).all()

    mpiutil.barrier()

    # Check that reading over another distributed axis works
    ds3 = mpiarray.MPIArray.from_hdf5(fname, "testds", axis=1)
    assert ds3.shape[0] == gshape[0]
    assert ds3.shape[1] == mpiutil.split_local(gshape[1])[0]
    ds3 = ds3.redistribute(axis=0)
    assert (ds3 == ds).all()
    mpiutil.barrier()

    # Check a read with an arbitrary slice in there. This only checks the shape is correct.
    ds4 = mpiarray.MPIArray.from_hdf5(
        fname, "testds", axis=1, sel=(np.s_[3:10:2], np.s_[1:16:3])
    )
    assert ds4.shape[0] == 4
    assert ds4.shape[1] == mpiutil.split_local(5)[0]
    mpiutil.barrier()

    # Check the read with a slice along the axis being read
    ds5 = mpiarray.MPIArray.from_hdf5(
        fname, "testds", axis=1, sel=(np.s_[:], np.s_[3:15:2])
    )
    assert ds5.shape[0] == gshape[0]
    assert ds5.shape[1] == mpiutil.split_local(6)[0]
    ds5 = ds5.redistribute(axis=0)
    assert (ds5 == ds[:, 3:15:2]).all()
    mpiutil.barrier()

    # Check the read with a slice along the axis being read
    ds6 = mpiarray.MPIArray.from_hdf5(
        fname, "testds", axis=0, sel=(np.s_[:], np.s_[3:15:2])
    )
    ds6 = ds6.redistribute(axis=0)
    assert (ds6 == ds[:, 3:15:2]).all()
    mpiutil.barrier()

    if mpiutil.rank0 and os.path.exists(fname):
        os.remove(fname)


def test_transpose():

    gshape = (1, 11, 2, 14)

    l0, s0, _ = mpiutil.split_local(11)

    arr = mpiarray.MPIArray(gshape, axis=1, dtype=np.int64)

    arr2 = arr.transpose(1, 3, 0, 2)

    # Check type
    assert isinstance(arr2, mpiarray.MPIArray)

    # Check global shape
    assert arr2.global_shape == (11, 14, 1, 2)

    # Check local shape
    assert arr2.local_shape == (l0, 14, 1, 2)

    # Check local offset
    assert arr2.local_offset == (s0, 0, 0, 0)

    # Check axis
    assert arr2.axis == 0

    # Do the same test with a tuple as argument to transpose
    arr3 = arr.transpose((1, 3, 0, 2))

    # Check type
    assert isinstance(arr3, mpiarray.MPIArray)

    # Check global shape
    assert arr3.global_shape == (11, 14, 1, 2)

    # Check local shape
    assert arr3.local_shape == (l0, 14, 1, 2)

    # Check local offset
    assert arr3.local_offset == (s0, 0, 0, 0)

    # Check axis
    assert arr3.axis == 0

    # Do the same test with None as argument to transpose
    arr4 = arr.transpose()

    # Check type
    assert isinstance(arr4, mpiarray.MPIArray)

    # Check global shape
    assert arr4.global_shape == (14, 2, 11, 1)

    # Check local shape
    assert arr4.local_shape == (14, 2, l0, 1)

    # Check local offset
    assert arr4.local_offset == (0, 0, s0, 0)

    # Check axis
    assert arr4.axis == 2


def test_reshape():

    gshape = (1, 11, 2, 14)

    l0, s0, _ = mpiutil.split_local(11)

    arr = mpiarray.MPIArray(gshape, axis=1, dtype=np.int64)

    arr2 = arr.reshape((None, 28))

    # Check type
    assert isinstance(arr2, mpiarray.MPIArray)

    # Check global shape
    assert arr2.global_shape == (11, 28)

    # Check local shape
    assert arr2.local_shape == (l0, 28)

    # Check local offset
    assert arr2.local_offset == (s0, 0)

    # Check axis
    assert arr2.axis == 0


# pylint: disable=too-many-statements
def test_global_getslice():

    rank = mpiutil.rank
    size = mpiutil.size

    darr = mpiarray.MPIArray((size * 5, 20), axis=0)

    # Initialise the distributed array
    for li, _ in darr.enumerate(axis=0):
        darr[li] = 10 * (10 * rank + li) + np.arange(20)

    # Construct numpy array which should be equivalent to the global array
    whole_array = (
        10
        * (
            10 * np.arange(4.0)[:, np.newaxis] + np.arange(5.0)[np.newaxis, :]
        ).flatten()[:, np.newaxis]
        + np.arange(20)[np.newaxis, :]
    )

    # Extract the section for each rank distributed along axis=0
    local_array = whole_array[(rank * 5) : ((rank + 1) * 5)]

    # Extract the correct section for each rank distributed along axis=0
    local_array_T = whole_array[:, (rank * 5) : ((rank + 1) * 5)]

    # Check that these are the same
    assert (local_array == darr).all()

    # Check a simple slice on the non-parallel axis
    arr = darr.global_slice[:, 3:5]
    res = local_array[:, 3:5]

    assert isinstance(arr, mpiarray.MPIArray)
    assert arr.axis == 0
    assert (arr == res).all()

    # Check a single element extracted from the non-parallel axis
    arr = darr.global_slice[:, 3]
    res = local_array[:, 3]
    assert (arr == res).all()

    # Check that slices contain MPIArray attributes
    assert hasattr(arr, "comm") and (arr.comm == darr.comm)

    # These tests depend on the size being at least 2.
    if size > 1:
        # Check a slice on the parallel axis
        arr = darr.global_slice[:7, 3:5]

        res = {0: local_array[:, 3:5], 1: local_array[:2, 3:5], 2: None, 3: None}

        assert arr == res[rank] if arr is None else (arr == res[rank]).all()

        # Check a single element from the parallel axis
        arr = darr.global_slice[7, 3:5]

        res = {0: None, 1: local_array[2, 3:5], 2: None, 3: None}

        assert arr == res[rank] if arr is None else (arr == res[rank]).all()

        # Check a slice on the redistributed parallel axis
        darr_T = darr.redistribute(axis=1)
        arr = darr_T.global_slice[3:5, :7]

        res = {
            0: local_array_T[3:5, :],
            1: local_array_T[3:5, :2],
            2: None,
            3: None,
        }

        assert arr == res[rank] if arr is None else (arr == res[rank]).all()

    # Check a slice that removes an axis
    darr = mpiarray.MPIArray((10, 20, size * 5), axis=2)
    dslice = darr.global_slice[:, 0, :]

    assert dslice.global_shape == (10, size * 5)
    assert dslice.local_shape == (10, 5)
    assert dslice.axis == 1

    # Check that directly indexing into distributed axis returns a numpy array equal to local array indexing
    darr = mpiarray.MPIArray((size,), axis=0)
    assert (darr[0] == darr.local_array[0]).all()

    # Check that a single index into a non-parallel axis works
    darr = mpiarray.MPIArray((4, size), axis=1)
    darr[:] = rank
    assert (darr[0] == rank).all()
    assert darr[0].axis == 0
    # check that direct slicing into distributed axis returns a numpy array for local array slicing
    assert (darr[2, 0] == darr.local_array[2, 0]).all()

    darr = mpiarray.MPIArray((20, size * 5), axis=1)
    darr[:] = rank
    # But, you can directly index with global_slice
    if size > 1:
        dslice = darr.global_slice[2, 6]
        if rank != 1:
            assert dslice is None
        else:
            assert (dslice == rank).all()

    # Check that printing the array does not trigger
    # an exception
    assert str(darr)

    # more direct indexing into distributed with global_slice
    # the global slice should return a numpy array on rank=1, and None everywhere else
    if size >= 2:
        darr = mpiarray.MPIArray((20, 10, size * 5), axis=2)
        darr[:] = rank
        dslice = darr.global_slice[:, :, 6]
        if rank != 1:
            assert dslice is None
        else:
            nparr = np.ndarray((20, 10))
            nparr[:] = rank
            assert isinstance(dslice, np.ndarray)
            assert (dslice == nparr).all()

        # check that directly slicing a distributed axis returns a local array
        assert (darr[:, :, 2:3] == darr.local_array[:, :, 2:3]).all()

    # Check ellipsis and slice at the end
    darr = mpiarray.MPIArray((size * 5, 20, 10), axis=0)
    dslice = darr.global_slice[..., 4:9]

    assert dslice.global_shape == (size * 5, 20, 5)
    assert dslice.local_shape == (5, 20, 5)

    # Check slice that goes off the end of the axis
    darr = mpiarray.MPIArray((size, 136, 2048), axis=0)
    dslice = darr.global_slice[..., 2007:2087]

    assert dslice.global_shape == (size, 136, 41)
    assert dslice.local_shape == (1, 136, 41)


def test_global_setslice():
    rank = mpiutil.rank
    size = mpiutil.size

    darr = mpiarray.MPIArray((size * 5, 20), axis=0)

    # Initialise the distributed array
    for li, _ in darr.enumerate(axis=0):
        darr[li] = 10 * (10 * rank + li) + np.arange(20)

    # Construct numpy array which should be equivalent to the global array
    whole_array = (
        10
        * (
            10 * np.arange(4.0)[:, np.newaxis] + np.arange(5.0)[np.newaxis, :]
        ).flatten()[:, np.newaxis]
        + np.arange(20)[np.newaxis, :]
    )

    # Extract the section for each rank distributed along axis=0
    local_array = whole_array[(rank * 5) : ((rank + 1) * 5)]
    # Set slice

    # Check a simple assignment to a slice along the non-parallel axis
    darr.global_slice[:, 6] = -2.0
    local_array[:, 6] = -2.0

    assert (darr == local_array).all()

    # Check a partial assignment along the parallel axis
    darr.global_slice[7:, 7:9] = -3.0
    whole_array[7:, 7:9] = -3.0

    assert (darr == local_array).all()

    # Check assignment of a single index on the parallel axis
    darr.global_slice[6] = np.arange(20.0)
    whole_array[6] = np.arange(20.0)

    assert (darr == local_array).all()

    # Check copy of one column into the other
    darr.global_slice[:, 8] = darr.global_slice[:, 9]
    whole_array[:, 8] = whole_array[:, 9]

    assert (darr == local_array).all()

    # test setting complex dtypes

    darr_complex = mpiarray.MPIArray((size * 5, 20), axis=0, dtype=np.complex64)

    darr_complex[:] = 4
    assert darr_complex.dtype == np.complex64
    assert (darr_complex == 4. + 0.j).all()

    darr_complex[:] = 2.0 + 1.345j

    assert darr_complex.dtype == np.complex64
    assert (darr_complex == 2.0 + 1.345j).all()

    darr_float = mpiarray.MPIArray((size * 5, 20), axis=0, dtype=np.float64)

    darr_float[:] = 4.0
    assert darr_float.dtype == np.float64
    assert (darr_float == 4.0).all()


def test_outer_ufunc():
    rank = mpiutil.rank
    size = mpiutil.size

    dist_arr = mpiarray.MPIArray((size, 4), axis=0)
    dist_arr[:] = rank

    dist_arr_add = dist_arr + dist_arr

    dist_arr_add = dist_arr + dist_arr
    dist_arr_mul = 2 * dist_arr

    # check that you can add two MPIArrays with the same shape
    assert (dist_arr_add == 2 * rank).all()

    # Check that you can multiply an MPIArray against a scalar
    assert (dist_arr_mul == 2 * rank).all()

    # Check that basic output MPI attributes are correct
    assert hasattr(dist_arr_add, "axis") and hasattr(dist_arr_add, "comm")

    assert dist_arr_add.axis == 0

    assert dist_arr_add.comm is dist_arr.comm

    # add differently shaped MPIArrays, with broadcasting
    dist_arr_2 = mpiarray.MPIArray((size, 1), axis=0)
    dist_arr_2[:] = rank - 1
    assert (dist_arr + dist_arr_2 == 2 * rank - 1).all()
    assert (dist_arr + dist_arr_2).axis == 0

    # check that subtracting arrays with two different distributed axis fails
    # pylint: disable=expression-not-assigned
    with pytest.raises(mpiarray.AxisException):
        mpiarray.MPIArray((size, 4), axis=0) - mpiarray.MPIArray((size, 4), axis=1)

    # check that outer ufunc on arrays that cannot be broadcast fails
    with pytest.raises(ValueError):
        np.multiply(
            mpiarray.MPIArray((size, 3), axis=0), mpiarray.MPIArray((size, 4), axis=0)
        )
    # pylint: enable=expression-not-assigned

    # test ufuncs with complex dtypes

    dist_complex = mpiarray.MPIArray((size, 4), axis=0, dtype=np.complex64)
    dist_complex_add = dist_complex + dist_complex

    assert (dist_complex_add == dist_complex + dist_complex).all()
    assert dist_complex_add.dtype == np.complex64


def test_reduce():

    rank = mpiutil.rank
    size = mpiutil.size

    dist_array = mpiarray.MPIArray((size, 4, 3), axis=0)
    dist_array[:] = rank

    # sums across non-distributed axes should be permitted, and work as usual
    assert (dist_array.sum(axis=1) == 4 * rank).all()

    # sum() should reduce across all non-distributed axes
    sum_all = dist_array.sum()
    assert (sum_all == 4 * 3 * rank).all()

    assert sum_all.local_shape == (1,)

    assert sum_all.global_shape == (size,)

    # sum across a smaller numbered axes
    # this will result in an axes reduction
    dist_array = mpiarray.MPIArray((size, 4, 3), axis=1)
    dist_array[:] = rank

    assert (dist_array.sum(axis=0) == 4 * rank).all()

    # check that the new axes was calculated accordingly
    assert (dist_array.sum(axis=0)).axis == 0

    assert dist_array.sum(axis=0, keepdims=True).axis == 1

    sum_all = dist_array.sum()
    assert (sum_all == 4 * 3 * rank).all()

    assert sum_all.local_shape == (1,)

    assert sum_all.global_shape == (size,)

    assert mpiarray.MPIArray((size, 4), axis=1).sum(axis=0).axis == 0

    # test AllReduce
    if size > 1:
        from mpi4py import MPI

        # Test comm.Allreduce
        dist_array = mpiarray.MPIArray((size, 4), axis=1)
        dist_array[:] = 1

        df_sum = np.sum(dist_array, axis=0)

        df_total = np.zeros_like(df_sum)

        dist_array.comm.Allreduce(df_sum, df_total, op=MPI.SUM)

        assert (df_total == 4 * size).all()

        # Test MPIArray.allreduce()

        # MPIArray.sum().allreduce() should give the scalar sum of
        # all entries
        df_sum = dist_array.sum()
        df_total = np.zeros_like(df_sum)

        assert dist_array.sum().allreduce() == 4 * size

        df_sum.comm.Allreduce(df_sum, df_total, op=MPI.SUM)

        assert df_total == dist_array.sum().allreduce()

        with pytest.raises(ValueError):
            dist_array.allreduce()
=======
@pytest.mark.parametrize(
    "filename, file_open_function, file_format",
    [
        (lazy_fixture("h5_file_distributed"), h5py.File, fileformats.HDF5),
        (
            lazy_fixture("zarr_file_distributed"),
            zarr.open_group,
            fileformats.Zarr,
        ),
    ],
)
def test_io(filename, file_open_function, file_format):
    """Test I/O of MPIArray."""
    gshape = (19, 17)

    ds = mpiarray.MPIArray(gshape, dtype=np.int64)

    ga = np.arange(np.prod(gshape)).reshape(gshape)

    _, s0, e0 = mpiutil.split_local(gshape[0])
    ds[:] = ga[s0:e0]

    ds.redistribute(axis=1).to_file(
        filename, "testds", create=True, file_format=file_format
    )

    if mpiutil.rank0:

        with file_open_function(filename, "r") as f:
            h5ds = f["testds"][:]

            assert (h5ds == ga).all()

    ds2 = mpiarray.MPIArray.from_file(filename, "testds", file_format=file_format)

    assert (ds2 == ds).all()

    mpiutil.barrier()

    # Check that reading over another distributed axis works
    ds3 = mpiarray.MPIArray.from_file(
        filename, "testds", axis=1, file_format=file_format
    )
    assert ds3.shape[0] == gshape[0]
    assert ds3.shape[1] == mpiutil.split_local(gshape[1])[0]
    ds3 = ds3.redistribute(axis=0)
    assert (ds3 == ds).all()
    mpiutil.barrier()

    # Check a read with an arbitrary slice in there. This only checks the shape is correct.
    ds4 = mpiarray.MPIArray.from_file(
        filename,
        "testds",
        axis=1,
        sel=(np.s_[3:10:2], np.s_[1:16:3]),
        file_format=file_format,
    )
    assert ds4.shape[0] == 4
    assert ds4.shape[1] == mpiutil.split_local(5)[0]
    mpiutil.barrier()

    # Check the read with a slice along the axis being read
    ds5 = mpiarray.MPIArray.from_file(
        filename,
        "testds",
        axis=1,
        sel=(np.s_[:], np.s_[3:15:2]),
        file_format=file_format,
    )
    assert ds5.shape[0] == gshape[0]
    assert ds5.shape[1] == mpiutil.split_local(6)[0]
    ds5 = ds5.redistribute(axis=0)
    assert (ds5 == ds[:, 3:15:2]).all()
    mpiutil.barrier()

    # Check the read with a slice along the axis being read
    ds6 = mpiarray.MPIArray.from_file(
        filename,
        "testds",
        axis=0,
        sel=(np.s_[:], np.s_[3:15:2]),
        file_format=file_format,
    )
    ds6 = ds6.redistribute(axis=0)
    assert (ds6 == ds[:, 3:15:2]).all()
    mpiutil.barrier()


def test_transpose():
    """Test MPIArray.transpose()."""
    gshape = (1, 11, 2, 14)

    l0, s0, _ = mpiutil.split_local(11)

    arr = mpiarray.MPIArray(gshape, axis=1, dtype=np.int64)

    arr2 = arr.transpose(1, 3, 0, 2)

    # Check type
    assert isinstance(arr2, mpiarray.MPIArray)

    # Check global shape
    assert arr2.global_shape == (11, 14, 1, 2)

    # Check local shape
    assert arr2.local_shape == (l0, 14, 1, 2)

    # Check local offset
    assert arr2.local_offset == (s0, 0, 0, 0)

    # Check axis
    assert arr2.axis == 0

    # Do the same test with a tuple as argument to transpose
    arr3 = arr.transpose((1, 3, 0, 2))

    # Check type
    assert isinstance(arr3, mpiarray.MPIArray)

    # Check global shape
    assert arr3.global_shape == (11, 14, 1, 2)

    # Check local shape
    assert arr3.local_shape == (l0, 14, 1, 2)

    # Check local offset
    assert arr3.local_offset == (s0, 0, 0, 0)

    # Check axis
    assert arr3.axis == 0

    # Do the same test with None as argument to transpose
    arr4 = arr.transpose()

    # Check type
    assert isinstance(arr4, mpiarray.MPIArray)

    # Check global shape
    assert arr4.global_shape == (14, 2, 11, 1)

    # Check local shape
    assert arr4.local_shape == (14, 2, l0, 1)

    # Check local offset
    assert arr4.local_offset == (0, 0, s0, 0)

    # Check axis
    assert arr4.axis == 2


def test_reshape():
    """Test MPIArray.reshape()."""
    gshape = (1, 11, 2, 14)

    l0, s0, _ = mpiutil.split_local(11)

    arr = mpiarray.MPIArray(gshape, axis=1, dtype=np.int64)

    arr2 = arr.reshape((None, 28))

    # Check type
    assert isinstance(arr2, mpiarray.MPIArray)

    # Check global shape
    assert arr2.global_shape == (11, 28)

    # Check local shape
    assert arr2.local_shape == (l0, 28)

    # Check local offset
    assert arr2.local_offset == (s0, 0)

    # Check axis
    assert arr2.axis == 0


def test_global_getslice():
    """Test MPIArray.global_slice."""
    rank = mpiutil.rank
    size = mpiutil.size

    darr = mpiarray.MPIArray((size * 5, 20), axis=0)

    # Initialise the distributed array
    for li, _ in darr.enumerate(axis=0):
        darr[li] = 10 * (10 * rank + li) + np.arange(20)

    # Construct numpy array which should be equivalent to the global array
    whole_array = (
        10
        * (
            10 * np.arange(4.0)[:, np.newaxis] + np.arange(5.0)[np.newaxis, :]
        ).flatten()[:, np.newaxis]
        + np.arange(20)[np.newaxis, :]
    )

    # Extract the section for each rank distributed along axis=0
    local_array = whole_array[(rank * 5) : ((rank + 1) * 5)]

    # Extract the correct section for each rank distributed along axis=0
    local_array_T = whole_array[:, (rank * 5) : ((rank + 1) * 5)]

    # Check that these are the same
    assert (local_array == darr).all()

    # Check a simple slice on the non-parallel axis
    arr = darr.global_slice[:, 3:5]
    res = local_array[:, 3:5]

    assert isinstance(arr, mpiarray.MPIArray)
    assert (arr == res).all()

    # Check a single element extracted from the non-parallel axis
    arr = darr.global_slice[:, 3]
    res = local_array[:, 3]
    assert (arr == res).all()

    # These tests denpend on the size being at least 2.
    if size > 1:
        # Check a slice on the parallel axis
        arr = darr.global_slice[:7, 3:5]

        res = {0: local_array[:, 3:5], 1: local_array[:2, 3:5], 2: None, 3: None}

        assert arr == res[rank] if arr is None else (arr == res[rank]).all()

        # Check a single element from the parallel axis
        arr = darr.global_slice[7, 3:5]

        res = {0: None, 1: local_array[2, 3:5], 2: None, 3: None}

        assert arr == res[rank] if arr is None else (arr == res[rank]).all()

        # Check a slice on the redistributed parallel axis
        darr_T = darr.redistribute(axis=1)
        arr = darr_T.global_slice[3:5, :7]

        res = {
            0: local_array_T[3:5, :],
            1: local_array_T[3:5, :2],
            2: None,
            3: None,
        }

        assert arr == res[rank] if arr is None else (arr == res[rank]).all()

    # Check a slice that removes an axis
    darr = mpiarray.MPIArray((10, 20, size * 5), axis=2)
    dslice = darr.global_slice[:, 0, :]

    assert dslice.global_shape == (10, size * 5)
    assert dslice.local_shape == (10, 5)

    # Check ellipsis and slice at the end
    darr = mpiarray.MPIArray((size * 5, 20, 10), axis=0)
    dslice = darr.global_slice[..., 4:9]

    assert dslice.global_shape == (size * 5, 20, 5)
    assert dslice.local_shape == (5, 20, 5)

    # Check slice that goes off the end of the axis
    darr = mpiarray.MPIArray((size, 136, 2048), axis=0)
    dslice = darr.global_slice[..., 2007:2087]

    assert dslice.global_shape == (size, 136, 41)
    assert dslice.local_shape == (1, 136, 41)


def test_global_setslice():
    """Test setting MPIArray.global_slice."""
    rank = mpiutil.rank
    size = mpiutil.size

    darr = mpiarray.MPIArray((size * 5, 20), axis=0)

    # Initialise the distributed array
    for li, _ in darr.enumerate(axis=0):
        darr[li] = 10 * (10 * rank + li) + np.arange(20)

    # Construct numpy array which should be equivalent to the global array
    whole_array = (
        10
        * (
            10 * np.arange(4.0)[:, np.newaxis] + np.arange(5.0)[np.newaxis, :]
        ).flatten()[:, np.newaxis]
        + np.arange(20)[np.newaxis, :]
    )

    # Extract the section for each rank distributed along axis=0
    local_array = whole_array[(rank * 5) : ((rank + 1) * 5)]
    # Set slice

    # Check a simple assignment to a slice along the non-parallel axis
    darr.global_slice[:, 6] = -2.0
    local_array[:, 6] = -2.0

    assert (darr == local_array).all()

    # Check a partial assignment along the parallel axis
    darr.global_slice[7:, 7:9] = -3.0
    whole_array[7:, 7:9] = -3.0

    assert (darr == local_array).all()

    # Check assignment of a single index on the parallel axis
    darr.global_slice[6] = np.arange(20.0)
    whole_array[6] = np.arange(20.0)

    assert (darr == local_array).all()

    # Check copy of one column into the other
    darr.global_slice[:, 8] = darr.global_slice[:, 9]
    whole_array[:, 8] = whole_array[:, 9]

    assert (darr == local_array).all()


#
# class Testmpiarray(unittest.TestCase):
#
#     def test_dataset(self):
#
#         fname = 'testdset.hdf5'
#
#         if mpiutil.rank0:
#             if os.path.exists(fname):
#                 os.remove(fname)
#
#         mpiutil.barrier()
#
#         class TestDataset(mpiarray.mpiarray):
#             _common = {'a': None}
#             _distributed = {'b': None}
#
#         td1 = TestDataset()
#         td1.common['a'] = np.arange(12)
#         td1.attrs['message'] = 'meh'
#
#         gshape = (19, 17)
#         ds = mpiarray.MPIArray(gshape, dtype=np.float64)
#         ds[:] = np.random.standard_normal(ds.local_shape)
#
#         td1.distributed['b'] = ds
#         td1.to_hdf5(fname)
#
#         td2 = TestDataset.from_hdf5(fname)
#
#         assert (td1['a'] == td2['a']).all()
#         assert (td1['b'] == td2['b']).all()
#         assert (td1.attrs['message'] == td2.attrs['message'])
>>>>>>> 75987f10
<|MERGE_RESOLUTION|>--- conflicted
+++ resolved
@@ -4,88 +4,12 @@
 
     $ mpirun -np 4 python test_mpiarray.py
 """
-
-<<<<<<< HEAD
-import os
-import pytest
-
-=======
 import pytest
 from pytest_lazyfixture import lazy_fixture
 import h5py
->>>>>>> 75987f10
 import numpy as np
 import zarr
 
-<<<<<<< HEAD
-from caput import mpiutil, mpiarray
-
-
-# pylint: disable=missing-function-docstring
-# pylint: disable=no-member
-def test_construction():
-
-    arr = mpiarray.MPIArray((10, 11), axis=1)
-
-    l, s, _ = mpiutil.split_local(11)
-
-    # Check that global shape is set correctly
-    assert arr.global_shape == (10, 11)
-
-    assert arr.shape == (10, l)
-
-    assert arr.local_offset == (0, s)
-
-    assert arr.local_shape == (10, l)
-
-
-def test_redistribution():
-
-    gshape = (1, 11, 2, 14, 3, 4)
-    nelem = np.prod(gshape)
-    garr = np.arange(nelem).reshape(gshape)
-
-    _, s0, e0 = mpiutil.split_local(11)
-    _, s1, e1 = mpiutil.split_local(14)
-    _, s2, e2 = mpiutil.split_local(4)
-
-    arr = mpiarray.MPIArray(gshape, axis=1, dtype=np.int64)
-    arr[:] = garr[:, s0:e0]
-
-    arr2 = arr.redistribute(axis=3)
-    assert (arr2 == garr[:, :, :, s1:e1]).view(np.ndarray).all()
-
-    arr3 = arr.redistribute(axis=5)
-    assert (arr3 == garr[:, :, :, :, :, s2:e2]).view(np.ndarray).all()
-
-
-def test_gather():
-
-    rank = mpiutil.rank
-    size = mpiutil.size
-    block = 2
-
-    global_shape = (2, 3, size * block)
-    global_array = np.zeros(global_shape, dtype=np.float64)
-    global_array[..., :] = np.arange(size * block)
-
-    arr = mpiarray.MPIArray(global_shape, dtype=np.float64, axis=2)
-    arr[:] = global_array[..., (rank * block) : ((rank + 1) * block)]
-
-    assert (arr.allgather() == global_array).all()
-
-    gather_rank = 1 if size > 1 else 0
-    ga = arr.gather(rank=gather_rank)
-
-    if rank == gather_rank:
-        assert (ga == global_array).all()
-    else:
-        assert ga is None
-
-
-def test_wrap():
-
-=======
 from caput import mpiutil, mpiarray, fileformats
 
 
@@ -151,7 +75,6 @@
 
 def test_wrap():
     """Test MPIArray.wrap()."""
->>>>>>> 75987f10
     ds = mpiarray.MPIArray((10, 17))
 
     df = np.fft.rfft(ds, axis=1)
@@ -162,10 +85,7 @@
 
     assert isinstance(da, mpiarray.MPIArray)
     assert da.global_shape == (10, 9)
-<<<<<<< HEAD
     assert da.axis == 0
-=======
->>>>>>> 75987f10
 
     l0, _, _ = mpiutil.split_local(10)
 
@@ -179,502 +99,6 @@
             mpiarray.MPIArray.wrap(df, axis=0)
 
 
-<<<<<<< HEAD
-def test_io():
-
-    import h5py
-
-    # Cleanup directories
-    fname = "testdset.hdf5"
-
-    if mpiutil.rank0 and os.path.exists(fname):
-        os.remove(fname)
-
-    mpiutil.barrier()
-
-    gshape = (19, 17)
-
-    ds = mpiarray.MPIArray(gshape, dtype=np.int64)
-
-    ga = np.arange(np.prod(gshape)).reshape(gshape)
-
-    _, s0, e0 = mpiutil.split_local(gshape[0])
-    ds[:] = ga[s0:e0]
-
-    ds.redistribute(axis=1).to_hdf5(fname, "testds", create=True)
-
-    if mpiutil.rank0:
-
-        with h5py.File(fname, "r") as f:
-
-            h5ds = f["testds"][:]
-
-            assert (h5ds == ga).all()
-
-    ds2 = mpiarray.MPIArray.from_hdf5(fname, "testds")
-
-    assert (ds2 == ds).all()
-
-    mpiutil.barrier()
-
-    # Check that reading over another distributed axis works
-    ds3 = mpiarray.MPIArray.from_hdf5(fname, "testds", axis=1)
-    assert ds3.shape[0] == gshape[0]
-    assert ds3.shape[1] == mpiutil.split_local(gshape[1])[0]
-    ds3 = ds3.redistribute(axis=0)
-    assert (ds3 == ds).all()
-    mpiutil.barrier()
-
-    # Check a read with an arbitrary slice in there. This only checks the shape is correct.
-    ds4 = mpiarray.MPIArray.from_hdf5(
-        fname, "testds", axis=1, sel=(np.s_[3:10:2], np.s_[1:16:3])
-    )
-    assert ds4.shape[0] == 4
-    assert ds4.shape[1] == mpiutil.split_local(5)[0]
-    mpiutil.barrier()
-
-    # Check the read with a slice along the axis being read
-    ds5 = mpiarray.MPIArray.from_hdf5(
-        fname, "testds", axis=1, sel=(np.s_[:], np.s_[3:15:2])
-    )
-    assert ds5.shape[0] == gshape[0]
-    assert ds5.shape[1] == mpiutil.split_local(6)[0]
-    ds5 = ds5.redistribute(axis=0)
-    assert (ds5 == ds[:, 3:15:2]).all()
-    mpiutil.barrier()
-
-    # Check the read with a slice along the axis being read
-    ds6 = mpiarray.MPIArray.from_hdf5(
-        fname, "testds", axis=0, sel=(np.s_[:], np.s_[3:15:2])
-    )
-    ds6 = ds6.redistribute(axis=0)
-    assert (ds6 == ds[:, 3:15:2]).all()
-    mpiutil.barrier()
-
-    if mpiutil.rank0 and os.path.exists(fname):
-        os.remove(fname)
-
-
-def test_transpose():
-
-    gshape = (1, 11, 2, 14)
-
-    l0, s0, _ = mpiutil.split_local(11)
-
-    arr = mpiarray.MPIArray(gshape, axis=1, dtype=np.int64)
-
-    arr2 = arr.transpose(1, 3, 0, 2)
-
-    # Check type
-    assert isinstance(arr2, mpiarray.MPIArray)
-
-    # Check global shape
-    assert arr2.global_shape == (11, 14, 1, 2)
-
-    # Check local shape
-    assert arr2.local_shape == (l0, 14, 1, 2)
-
-    # Check local offset
-    assert arr2.local_offset == (s0, 0, 0, 0)
-
-    # Check axis
-    assert arr2.axis == 0
-
-    # Do the same test with a tuple as argument to transpose
-    arr3 = arr.transpose((1, 3, 0, 2))
-
-    # Check type
-    assert isinstance(arr3, mpiarray.MPIArray)
-
-    # Check global shape
-    assert arr3.global_shape == (11, 14, 1, 2)
-
-    # Check local shape
-    assert arr3.local_shape == (l0, 14, 1, 2)
-
-    # Check local offset
-    assert arr3.local_offset == (s0, 0, 0, 0)
-
-    # Check axis
-    assert arr3.axis == 0
-
-    # Do the same test with None as argument to transpose
-    arr4 = arr.transpose()
-
-    # Check type
-    assert isinstance(arr4, mpiarray.MPIArray)
-
-    # Check global shape
-    assert arr4.global_shape == (14, 2, 11, 1)
-
-    # Check local shape
-    assert arr4.local_shape == (14, 2, l0, 1)
-
-    # Check local offset
-    assert arr4.local_offset == (0, 0, s0, 0)
-
-    # Check axis
-    assert arr4.axis == 2
-
-
-def test_reshape():
-
-    gshape = (1, 11, 2, 14)
-
-    l0, s0, _ = mpiutil.split_local(11)
-
-    arr = mpiarray.MPIArray(gshape, axis=1, dtype=np.int64)
-
-    arr2 = arr.reshape((None, 28))
-
-    # Check type
-    assert isinstance(arr2, mpiarray.MPIArray)
-
-    # Check global shape
-    assert arr2.global_shape == (11, 28)
-
-    # Check local shape
-    assert arr2.local_shape == (l0, 28)
-
-    # Check local offset
-    assert arr2.local_offset == (s0, 0)
-
-    # Check axis
-    assert arr2.axis == 0
-
-
-# pylint: disable=too-many-statements
-def test_global_getslice():
-
-    rank = mpiutil.rank
-    size = mpiutil.size
-
-    darr = mpiarray.MPIArray((size * 5, 20), axis=0)
-
-    # Initialise the distributed array
-    for li, _ in darr.enumerate(axis=0):
-        darr[li] = 10 * (10 * rank + li) + np.arange(20)
-
-    # Construct numpy array which should be equivalent to the global array
-    whole_array = (
-        10
-        * (
-            10 * np.arange(4.0)[:, np.newaxis] + np.arange(5.0)[np.newaxis, :]
-        ).flatten()[:, np.newaxis]
-        + np.arange(20)[np.newaxis, :]
-    )
-
-    # Extract the section for each rank distributed along axis=0
-    local_array = whole_array[(rank * 5) : ((rank + 1) * 5)]
-
-    # Extract the correct section for each rank distributed along axis=0
-    local_array_T = whole_array[:, (rank * 5) : ((rank + 1) * 5)]
-
-    # Check that these are the same
-    assert (local_array == darr).all()
-
-    # Check a simple slice on the non-parallel axis
-    arr = darr.global_slice[:, 3:5]
-    res = local_array[:, 3:5]
-
-    assert isinstance(arr, mpiarray.MPIArray)
-    assert arr.axis == 0
-    assert (arr == res).all()
-
-    # Check a single element extracted from the non-parallel axis
-    arr = darr.global_slice[:, 3]
-    res = local_array[:, 3]
-    assert (arr == res).all()
-
-    # Check that slices contain MPIArray attributes
-    assert hasattr(arr, "comm") and (arr.comm == darr.comm)
-
-    # These tests depend on the size being at least 2.
-    if size > 1:
-        # Check a slice on the parallel axis
-        arr = darr.global_slice[:7, 3:5]
-
-        res = {0: local_array[:, 3:5], 1: local_array[:2, 3:5], 2: None, 3: None}
-
-        assert arr == res[rank] if arr is None else (arr == res[rank]).all()
-
-        # Check a single element from the parallel axis
-        arr = darr.global_slice[7, 3:5]
-
-        res = {0: None, 1: local_array[2, 3:5], 2: None, 3: None}
-
-        assert arr == res[rank] if arr is None else (arr == res[rank]).all()
-
-        # Check a slice on the redistributed parallel axis
-        darr_T = darr.redistribute(axis=1)
-        arr = darr_T.global_slice[3:5, :7]
-
-        res = {
-            0: local_array_T[3:5, :],
-            1: local_array_T[3:5, :2],
-            2: None,
-            3: None,
-        }
-
-        assert arr == res[rank] if arr is None else (arr == res[rank]).all()
-
-    # Check a slice that removes an axis
-    darr = mpiarray.MPIArray((10, 20, size * 5), axis=2)
-    dslice = darr.global_slice[:, 0, :]
-
-    assert dslice.global_shape == (10, size * 5)
-    assert dslice.local_shape == (10, 5)
-    assert dslice.axis == 1
-
-    # Check that directly indexing into distributed axis returns a numpy array equal to local array indexing
-    darr = mpiarray.MPIArray((size,), axis=0)
-    assert (darr[0] == darr.local_array[0]).all()
-
-    # Check that a single index into a non-parallel axis works
-    darr = mpiarray.MPIArray((4, size), axis=1)
-    darr[:] = rank
-    assert (darr[0] == rank).all()
-    assert darr[0].axis == 0
-    # check that direct slicing into distributed axis returns a numpy array for local array slicing
-    assert (darr[2, 0] == darr.local_array[2, 0]).all()
-
-    darr = mpiarray.MPIArray((20, size * 5), axis=1)
-    darr[:] = rank
-    # But, you can directly index with global_slice
-    if size > 1:
-        dslice = darr.global_slice[2, 6]
-        if rank != 1:
-            assert dslice is None
-        else:
-            assert (dslice == rank).all()
-
-    # Check that printing the array does not trigger
-    # an exception
-    assert str(darr)
-
-    # more direct indexing into distributed with global_slice
-    # the global slice should return a numpy array on rank=1, and None everywhere else
-    if size >= 2:
-        darr = mpiarray.MPIArray((20, 10, size * 5), axis=2)
-        darr[:] = rank
-        dslice = darr.global_slice[:, :, 6]
-        if rank != 1:
-            assert dslice is None
-        else:
-            nparr = np.ndarray((20, 10))
-            nparr[:] = rank
-            assert isinstance(dslice, np.ndarray)
-            assert (dslice == nparr).all()
-
-        # check that directly slicing a distributed axis returns a local array
-        assert (darr[:, :, 2:3] == darr.local_array[:, :, 2:3]).all()
-
-    # Check ellipsis and slice at the end
-    darr = mpiarray.MPIArray((size * 5, 20, 10), axis=0)
-    dslice = darr.global_slice[..., 4:9]
-
-    assert dslice.global_shape == (size * 5, 20, 5)
-    assert dslice.local_shape == (5, 20, 5)
-
-    # Check slice that goes off the end of the axis
-    darr = mpiarray.MPIArray((size, 136, 2048), axis=0)
-    dslice = darr.global_slice[..., 2007:2087]
-
-    assert dslice.global_shape == (size, 136, 41)
-    assert dslice.local_shape == (1, 136, 41)
-
-
-def test_global_setslice():
-    rank = mpiutil.rank
-    size = mpiutil.size
-
-    darr = mpiarray.MPIArray((size * 5, 20), axis=0)
-
-    # Initialise the distributed array
-    for li, _ in darr.enumerate(axis=0):
-        darr[li] = 10 * (10 * rank + li) + np.arange(20)
-
-    # Construct numpy array which should be equivalent to the global array
-    whole_array = (
-        10
-        * (
-            10 * np.arange(4.0)[:, np.newaxis] + np.arange(5.0)[np.newaxis, :]
-        ).flatten()[:, np.newaxis]
-        + np.arange(20)[np.newaxis, :]
-    )
-
-    # Extract the section for each rank distributed along axis=0
-    local_array = whole_array[(rank * 5) : ((rank + 1) * 5)]
-    # Set slice
-
-    # Check a simple assignment to a slice along the non-parallel axis
-    darr.global_slice[:, 6] = -2.0
-    local_array[:, 6] = -2.0
-
-    assert (darr == local_array).all()
-
-    # Check a partial assignment along the parallel axis
-    darr.global_slice[7:, 7:9] = -3.0
-    whole_array[7:, 7:9] = -3.0
-
-    assert (darr == local_array).all()
-
-    # Check assignment of a single index on the parallel axis
-    darr.global_slice[6] = np.arange(20.0)
-    whole_array[6] = np.arange(20.0)
-
-    assert (darr == local_array).all()
-
-    # Check copy of one column into the other
-    darr.global_slice[:, 8] = darr.global_slice[:, 9]
-    whole_array[:, 8] = whole_array[:, 9]
-
-    assert (darr == local_array).all()
-
-    # test setting complex dtypes
-
-    darr_complex = mpiarray.MPIArray((size * 5, 20), axis=0, dtype=np.complex64)
-
-    darr_complex[:] = 4
-    assert darr_complex.dtype == np.complex64
-    assert (darr_complex == 4. + 0.j).all()
-
-    darr_complex[:] = 2.0 + 1.345j
-
-    assert darr_complex.dtype == np.complex64
-    assert (darr_complex == 2.0 + 1.345j).all()
-
-    darr_float = mpiarray.MPIArray((size * 5, 20), axis=0, dtype=np.float64)
-
-    darr_float[:] = 4.0
-    assert darr_float.dtype == np.float64
-    assert (darr_float == 4.0).all()
-
-
-def test_outer_ufunc():
-    rank = mpiutil.rank
-    size = mpiutil.size
-
-    dist_arr = mpiarray.MPIArray((size, 4), axis=0)
-    dist_arr[:] = rank
-
-    dist_arr_add = dist_arr + dist_arr
-
-    dist_arr_add = dist_arr + dist_arr
-    dist_arr_mul = 2 * dist_arr
-
-    # check that you can add two MPIArrays with the same shape
-    assert (dist_arr_add == 2 * rank).all()
-
-    # Check that you can multiply an MPIArray against a scalar
-    assert (dist_arr_mul == 2 * rank).all()
-
-    # Check that basic output MPI attributes are correct
-    assert hasattr(dist_arr_add, "axis") and hasattr(dist_arr_add, "comm")
-
-    assert dist_arr_add.axis == 0
-
-    assert dist_arr_add.comm is dist_arr.comm
-
-    # add differently shaped MPIArrays, with broadcasting
-    dist_arr_2 = mpiarray.MPIArray((size, 1), axis=0)
-    dist_arr_2[:] = rank - 1
-    assert (dist_arr + dist_arr_2 == 2 * rank - 1).all()
-    assert (dist_arr + dist_arr_2).axis == 0
-
-    # check that subtracting arrays with two different distributed axis fails
-    # pylint: disable=expression-not-assigned
-    with pytest.raises(mpiarray.AxisException):
-        mpiarray.MPIArray((size, 4), axis=0) - mpiarray.MPIArray((size, 4), axis=1)
-
-    # check that outer ufunc on arrays that cannot be broadcast fails
-    with pytest.raises(ValueError):
-        np.multiply(
-            mpiarray.MPIArray((size, 3), axis=0), mpiarray.MPIArray((size, 4), axis=0)
-        )
-    # pylint: enable=expression-not-assigned
-
-    # test ufuncs with complex dtypes
-
-    dist_complex = mpiarray.MPIArray((size, 4), axis=0, dtype=np.complex64)
-    dist_complex_add = dist_complex + dist_complex
-
-    assert (dist_complex_add == dist_complex + dist_complex).all()
-    assert dist_complex_add.dtype == np.complex64
-
-
-def test_reduce():
-
-    rank = mpiutil.rank
-    size = mpiutil.size
-
-    dist_array = mpiarray.MPIArray((size, 4, 3), axis=0)
-    dist_array[:] = rank
-
-    # sums across non-distributed axes should be permitted, and work as usual
-    assert (dist_array.sum(axis=1) == 4 * rank).all()
-
-    # sum() should reduce across all non-distributed axes
-    sum_all = dist_array.sum()
-    assert (sum_all == 4 * 3 * rank).all()
-
-    assert sum_all.local_shape == (1,)
-
-    assert sum_all.global_shape == (size,)
-
-    # sum across a smaller numbered axes
-    # this will result in an axes reduction
-    dist_array = mpiarray.MPIArray((size, 4, 3), axis=1)
-    dist_array[:] = rank
-
-    assert (dist_array.sum(axis=0) == 4 * rank).all()
-
-    # check that the new axes was calculated accordingly
-    assert (dist_array.sum(axis=0)).axis == 0
-
-    assert dist_array.sum(axis=0, keepdims=True).axis == 1
-
-    sum_all = dist_array.sum()
-    assert (sum_all == 4 * 3 * rank).all()
-
-    assert sum_all.local_shape == (1,)
-
-    assert sum_all.global_shape == (size,)
-
-    assert mpiarray.MPIArray((size, 4), axis=1).sum(axis=0).axis == 0
-
-    # test AllReduce
-    if size > 1:
-        from mpi4py import MPI
-
-        # Test comm.Allreduce
-        dist_array = mpiarray.MPIArray((size, 4), axis=1)
-        dist_array[:] = 1
-
-        df_sum = np.sum(dist_array, axis=0)
-
-        df_total = np.zeros_like(df_sum)
-
-        dist_array.comm.Allreduce(df_sum, df_total, op=MPI.SUM)
-
-        assert (df_total == 4 * size).all()
-
-        # Test MPIArray.allreduce()
-
-        # MPIArray.sum().allreduce() should give the scalar sum of
-        # all entries
-        df_sum = dist_array.sum()
-        df_total = np.zeros_like(df_sum)
-
-        assert dist_array.sum().allreduce() == 4 * size
-
-        df_sum.comm.Allreduce(df_sum, df_total, op=MPI.SUM)
-
-        assert df_total == dist_array.sum().allreduce()
-
-        with pytest.raises(ValueError):
-            dist_array.allreduce()
-=======
 @pytest.mark.parametrize(
     "filename, file_open_function, file_format",
     [
@@ -764,7 +188,7 @@
 
 
 def test_transpose():
-    """Test MPIArray.transpose()."""
+
     gshape = (1, 11, 2, 14)
 
     l0, s0, _ = mpiutil.split_local(11)
@@ -826,7 +250,7 @@
 
 
 def test_reshape():
-    """Test MPIArray.reshape()."""
+
     gshape = (1, 11, 2, 14)
 
     l0, s0, _ = mpiutil.split_local(11)
@@ -851,8 +275,9 @@
     assert arr2.axis == 0
 
 
+# pylint: disable=too-many-statements
 def test_global_getslice():
-    """Test MPIArray.global_slice."""
+
     rank = mpiutil.rank
     size = mpiutil.size
 
@@ -885,6 +310,7 @@
     res = local_array[:, 3:5]
 
     assert isinstance(arr, mpiarray.MPIArray)
+    assert arr.axis == 0
     assert (arr == res).all()
 
     # Check a single element extracted from the non-parallel axis
@@ -892,7 +318,10 @@
     res = local_array[:, 3]
     assert (arr == res).all()
 
-    # These tests denpend on the size being at least 2.
+    # Check that slices contain MPIArray attributes
+    assert hasattr(arr, "comm") and (arr.comm == darr.comm)
+
+    # These tests depend on the size being at least 2.
     if size > 1:
         # Check a slice on the parallel axis
         arr = darr.global_slice[:7, 3:5]
@@ -927,6 +356,50 @@
 
     assert dslice.global_shape == (10, size * 5)
     assert dslice.local_shape == (10, 5)
+    assert dslice.axis == 1
+
+    # Check that directly indexing into distributed axis returns a numpy array equal to local array indexing
+    darr = mpiarray.MPIArray((size,), axis=0)
+    assert (darr[0] == darr.local_array[0]).all()
+
+    # Check that a single index into a non-parallel axis works
+    darr = mpiarray.MPIArray((4, size), axis=1)
+    darr[:] = rank
+    assert (darr[0] == rank).all()
+    assert darr[0].axis == 0
+    # check that direct slicing into distributed axis returns a numpy array for local array slicing
+    assert (darr[2, 0] == darr.local_array[2, 0]).all()
+
+    darr = mpiarray.MPIArray((20, size * 5), axis=1)
+    darr[:] = rank
+    # But, you can directly index with global_slice
+    if size > 1:
+        dslice = darr.global_slice[2, 6]
+        if rank != 1:
+            assert dslice is None
+        else:
+            assert (dslice == rank).all()
+
+    # Check that printing the array does not trigger
+    # an exception
+    assert str(darr)
+
+    # more direct indexing into distributed with global_slice
+    # the global slice should return a numpy array on rank=1, and None everywhere else
+    if size >= 2:
+        darr = mpiarray.MPIArray((20, 10, size * 5), axis=2)
+        darr[:] = rank
+        dslice = darr.global_slice[:, :, 6]
+        if rank != 1:
+            assert dslice is None
+        else:
+            nparr = np.ndarray((20, 10))
+            nparr[:] = rank
+            assert isinstance(dslice, np.ndarray)
+            assert (dslice == nparr).all()
+
+        # check that directly slicing a distributed axis returns a local array
+        assert (darr[:, :, 2:3] == darr.local_array[:, :, 2:3]).all()
 
     # Check ellipsis and slice at the end
     darr = mpiarray.MPIArray((size * 5, 20, 10), axis=0)
@@ -944,7 +417,6 @@
 
 
 def test_global_setslice():
-    """Test setting MPIArray.global_slice."""
     rank = mpiutil.rank
     size = mpiutil.size
 
@@ -991,6 +463,150 @@
 
     assert (darr == local_array).all()
 
+    # test setting complex dtypes
+
+    darr_complex = mpiarray.MPIArray((size * 5, 20), axis=0, dtype=np.complex64)
+
+    darr_complex[:] = 4
+    assert darr_complex.dtype == np.complex64
+    assert (darr_complex == 4.0 + 0.0j).all()
+
+    darr_complex[:] = 2.0 + 1.345j
+
+    assert darr_complex.dtype == np.complex64
+    assert (darr_complex == 2.0 + 1.345j).all()
+
+    darr_float = mpiarray.MPIArray((size * 5, 20), axis=0, dtype=np.float64)
+
+    darr_float[:] = 4.0
+    assert darr_float.dtype == np.float64
+    assert (darr_float == 4.0).all()
+
+
+def test_outer_ufunc():
+    rank = mpiutil.rank
+    size = mpiutil.size
+
+    dist_arr = mpiarray.MPIArray((size, 4), axis=0)
+    dist_arr[:] = rank
+
+    dist_arr_add = dist_arr + dist_arr
+
+    dist_arr_add = dist_arr + dist_arr
+    dist_arr_mul = 2 * dist_arr
+
+    # check that you can add two MPIArrays with the same shape
+    assert (dist_arr_add == 2 * rank).all()
+
+    # Check that you can multiply an MPIArray against a scalar
+    assert (dist_arr_mul == 2 * rank).all()
+
+    # Check that basic output MPI attributes are correct
+    assert hasattr(dist_arr_add, "axis") and hasattr(dist_arr_add, "comm")
+
+    assert dist_arr_add.axis == 0
+
+    assert dist_arr_add.comm is dist_arr.comm
+
+    # add differently shaped MPIArrays, with broadcasting
+    dist_arr_2 = mpiarray.MPIArray((size, 1), axis=0)
+    dist_arr_2[:] = rank - 1
+    assert (dist_arr + dist_arr_2 == 2 * rank - 1).all()
+    assert (dist_arr + dist_arr_2).axis == 0
+
+    # check that subtracting arrays with two different distributed axis fails
+    # pylint: disable=expression-not-assigned
+    with pytest.raises(mpiarray.AxisException):
+        mpiarray.MPIArray((size, 4), axis=0) - mpiarray.MPIArray((size, 4), axis=1)
+
+    # check that outer ufunc on arrays that cannot be broadcast fails
+    with pytest.raises(ValueError):
+        np.multiply(
+            mpiarray.MPIArray((size, 3), axis=0), mpiarray.MPIArray((size, 4), axis=0)
+        )
+    # pylint: enable=expression-not-assigned
+
+    # test ufuncs with complex dtypes
+
+    dist_complex = mpiarray.MPIArray((size, 4), axis=0, dtype=np.complex64)
+    dist_complex_add = dist_complex + dist_complex
+
+    assert (dist_complex_add == dist_complex + dist_complex).all()
+    assert dist_complex_add.dtype == np.complex64
+
+
+def test_reduce():
+
+    rank = mpiutil.rank
+    size = mpiutil.size
+
+    dist_array = mpiarray.MPIArray((size, 4, 3), axis=0)
+    dist_array[:] = rank
+
+    # sums across non-distributed axes should be permitted, and work as usual
+    assert (dist_array.sum(axis=1) == 4 * rank).all()
+
+    # sum() should reduce across all non-distributed axes
+    sum_all = dist_array.sum()
+    assert (sum_all == 4 * 3 * rank).all()
+
+    assert sum_all.local_shape == (1,)
+
+    assert sum_all.global_shape == (size,)
+
+    # sum across a smaller numbered axes
+    # this will result in an axes reduction
+    dist_array = mpiarray.MPIArray((size, 4, 3), axis=1)
+    dist_array[:] = rank
+
+    assert (dist_array.sum(axis=0) == 4 * rank).all()
+
+    # check that the new axes was calculated accordingly
+    assert (dist_array.sum(axis=0)).axis == 0
+
+    assert dist_array.sum(axis=0, keepdims=True).axis == 1
+
+    sum_all = dist_array.sum()
+    assert (sum_all == 4 * 3 * rank).all()
+
+    assert sum_all.local_shape == (1,)
+
+    assert sum_all.global_shape == (size,)
+
+    assert mpiarray.MPIArray((size, 4), axis=1).sum(axis=0).axis == 0
+
+    # test AllReduce
+    if size > 1:
+        from mpi4py import MPI
+
+        # Test comm.Allreduce
+        dist_array = mpiarray.MPIArray((size, 4), axis=1)
+        dist_array[:] = 1
+
+        df_sum = np.sum(dist_array, axis=0)
+
+        df_total = np.zeros_like(df_sum)
+
+        dist_array.comm.Allreduce(df_sum, df_total, op=MPI.SUM)
+
+        assert (df_total == 4 * size).all()
+
+        # Test MPIArray.allreduce()
+
+        # MPIArray.sum().allreduce() should give the scalar sum of
+        # all entries
+        df_sum = dist_array.sum()
+        df_total = np.zeros_like(df_sum)
+
+        assert dist_array.sum().allreduce() == 4 * size
+
+        df_sum.comm.Allreduce(df_sum, df_total, op=MPI.SUM)
+
+        assert df_total == dist_array.sum().allreduce()
+
+        with pytest.raises(ValueError):
+            dist_array.allreduce()
+
 
 #
 # class Testmpiarray(unittest.TestCase):
@@ -1024,5 +640,4 @@
 #
 #         assert (td1['a'] == td2['a']).all()
 #         assert (td1['b'] == td2['b']).all()
-#         assert (td1.attrs['message'] == td2.attrs['message'])
->>>>>>> 75987f10
+#         assert (td1.attrs['message'] == td2.attrs['message'])