"""Tests of MPI Array functionality.

Designed to be run as an MPI job with four processes like::

    $ mpirun -np 4 python test_mpiarray.py
"""

<<<<<<< HEAD
import pytest
from pytest_lazyfixture import lazy_fixture
import h5py
=======
import os
import pytest

>>>>>>> 0acea658
import numpy as np
import zarr

<<<<<<< HEAD
from caput import mpiutil, mpiarray, fileformats


def test_construction():
    """Test local/global shape construction of MPIArray."""
    arr = mpiarray.MPIArray((10, 11), axis=1)

    l, s, _ = mpiutil.split_local(11)

    # Check that global shape is set correctly
    assert arr.global_shape == (10, 11)

    assert arr.shape == (10, l)

    assert arr.local_offset == (0, s)

    assert arr.local_shape == (10, l)


def test_redistribution():
    """Test redistributing an MPIArray."""
    gshape = (1, 11, 2, 14, 3, 4)
    nelem = np.prod(gshape)
    garr = np.arange(nelem).reshape(gshape)

    _, s0, e0 = mpiutil.split_local(11)
    _, s1, e1 = mpiutil.split_local(14)
    _, s2, e2 = mpiutil.split_local(4)

    arr = mpiarray.MPIArray(gshape, axis=1, dtype=np.int64)
    arr[:] = garr[:, s0:e0]

    arr2 = arr.redistribute(axis=3)
    assert (arr2 == garr[:, :, :, s1:e1]).view(np.ndarray).all()

    arr3 = arr.redistribute(axis=5)
    assert (arr3 == garr[:, :, :, :, :, s2:e2]).view(np.ndarray).all()


def test_gather():
    """Test MPIArray.gather()."""
    rank = mpiutil.rank
    size = mpiutil.size
    block = 2

    global_shape = (2, 3, size * block)
    global_array = np.zeros(global_shape, dtype=np.float64)
    global_array[..., :] = np.arange(size * block)

    arr = mpiarray.MPIArray(global_shape, dtype=np.float64, axis=2)
    arr[:] = global_array[..., (rank * block) : ((rank + 1) * block)]

    assert (arr.allgather() == global_array).all()

    gather_rank = 1 if size > 1 else 0
    ga = arr.gather(rank=gather_rank)

    if rank == gather_rank:
        assert (ga == global_array).all()
    else:
        assert ga is None


def test_wrap():
    """Test MPIArray.wrap()."""
=======
from caput import mpiutil, mpiarray


# pylint: disable=missing-function-docstring
# pylint: disable=no-member
def test_construction():

    arr = mpiarray.MPIArray((10, 11), axis=1)

    l, s, _ = mpiutil.split_local(11)

    # Check that global shape is set correctly
    assert arr.global_shape == (10, 11)

    assert arr.shape == (10, l)

    assert arr.local_offset == (0, s)

    assert arr.local_shape == (10, l)


def test_redistribution():

    gshape = (1, 11, 2, 14, 3, 4)
    nelem = np.prod(gshape)
    garr = np.arange(nelem).reshape(gshape)

    _, s0, e0 = mpiutil.split_local(11)
    _, s1, e1 = mpiutil.split_local(14)
    _, s2, e2 = mpiutil.split_local(4)

    arr = mpiarray.MPIArray(gshape, axis=1, dtype=np.int64)
    arr[:] = garr[:, s0:e0]

    arr2 = arr.redistribute(axis=3)
    assert (arr2 == garr[:, :, :, s1:e1]).view(np.ndarray).all()

    arr3 = arr.redistribute(axis=5)
    assert (arr3 == garr[:, :, :, :, :, s2:e2]).view(np.ndarray).all()


def test_gather():

    rank = mpiutil.rank
    size = mpiutil.size
    block = 2

    global_shape = (2, 3, size * block)
    global_array = np.zeros(global_shape, dtype=np.float64)
    global_array[..., :] = np.arange(size * block)

    arr = mpiarray.MPIArray(global_shape, dtype=np.float64, axis=2)
    arr[:] = global_array[..., (rank * block) : ((rank + 1) * block)]

    assert (arr.allgather() == global_array).all()

    gather_rank = 1 if size > 1 else 0
    ga = arr.gather(rank=gather_rank)

    if rank == gather_rank:
        assert (ga == global_array).all()
    else:
        assert ga is None


def test_wrap():

>>>>>>> 0acea658
    ds = mpiarray.MPIArray((10, 17))

    df = np.fft.rfft(ds, axis=1)

    assert isinstance(df, np.ndarray)

    da = mpiarray.MPIArray.wrap(df, axis=0)

    assert isinstance(da, mpiarray.MPIArray)
    assert da.global_shape == (10, 9)
<<<<<<< HEAD
=======
    assert da.axis == 0
>>>>>>> 0acea658

    l0, _, _ = mpiutil.split_local(10)

    assert da.local_shape == (l0, 9)

    if mpiutil.rank0:
        df = df[:-1]

    if mpiutil.size > 1:
        with pytest.raises(Exception):
            mpiarray.MPIArray.wrap(df, axis=0)


<<<<<<< HEAD
@pytest.mark.parametrize(
    "filename, file_open_function, file_format",
    [
        (lazy_fixture("h5_file_distributed"), h5py.File, fileformats.HDF5),
        (
            lazy_fixture("zarr_file_distributed"),
            zarr.open_group,
            fileformats.Zarr,
        ),
    ],
)
def test_io(filename, file_open_function, file_format):
    """Test I/O of MPIArray."""
    gshape = (19, 17)

    ds = mpiarray.MPIArray(gshape, dtype=np.int64)

    ga = np.arange(np.prod(gshape)).reshape(gshape)

    _, s0, e0 = mpiutil.split_local(gshape[0])
    ds[:] = ga[s0:e0]

    ds.redistribute(axis=1).to_file(
        filename, "testds", create=True, file_format=file_format
    )

    if mpiutil.rank0:

        with file_open_function(filename, "r") as f:
            h5ds = f["testds"][:]

            assert (h5ds == ga).all()

    ds2 = mpiarray.MPIArray.from_file(filename, "testds", file_format=file_format)

    assert (ds2 == ds).all()

    mpiutil.barrier()

    # Check that reading over another distributed axis works
    ds3 = mpiarray.MPIArray.from_file(
        filename, "testds", axis=1, file_format=file_format
    )
    assert ds3.shape[0] == gshape[0]
    assert ds3.shape[1] == mpiutil.split_local(gshape[1])[0]
    ds3 = ds3.redistribute(axis=0)
    assert (ds3 == ds).all()
    mpiutil.barrier()

    # Check a read with an arbitrary slice in there. This only checks the shape is correct.
    ds4 = mpiarray.MPIArray.from_file(
        filename,
        "testds",
        axis=1,
        sel=(np.s_[3:10:2], np.s_[1:16:3]),
        file_format=file_format,
    )
    assert ds4.shape[0] == 4
    assert ds4.shape[1] == mpiutil.split_local(5)[0]
    mpiutil.barrier()

    # Check the read with a slice along the axis being read
    ds5 = mpiarray.MPIArray.from_file(
        filename,
        "testds",
        axis=1,
        sel=(np.s_[:], np.s_[3:15:2]),
        file_format=file_format,
    )
    assert ds5.shape[0] == gshape[0]
    assert ds5.shape[1] == mpiutil.split_local(6)[0]
    ds5 = ds5.redistribute(axis=0)
    assert (ds5 == ds[:, 3:15:2]).all()
    mpiutil.barrier()

    # Check the read with a slice along the axis being read
    ds6 = mpiarray.MPIArray.from_file(
        filename,
        "testds",
        axis=0,
        sel=(np.s_[:], np.s_[3:15:2]),
        file_format=file_format,
    )
    ds6 = ds6.redistribute(axis=0)
    assert (ds6 == ds[:, 3:15:2]).all()
    mpiutil.barrier()


def test_transpose():
    """Test MPIArray.transpose()."""
    gshape = (1, 11, 2, 14)

    l0, s0, _ = mpiutil.split_local(11)

    arr = mpiarray.MPIArray(gshape, axis=1, dtype=np.int64)

    arr2 = arr.transpose(1, 3, 0, 2)

    # Check type
    assert isinstance(arr2, mpiarray.MPIArray)

    # Check global shape
    assert arr2.global_shape == (11, 14, 1, 2)

    # Check local shape
    assert arr2.local_shape == (l0, 14, 1, 2)

    # Check local offset
    assert arr2.local_offset == (s0, 0, 0, 0)

    # Check axis
    assert arr2.axis == 0

    # Do the same test with a tuple as argument to transpose
    arr3 = arr.transpose((1, 3, 0, 2))

    # Check type
    assert isinstance(arr3, mpiarray.MPIArray)

    # Check global shape
    assert arr3.global_shape == (11, 14, 1, 2)

    # Check local shape
    assert arr3.local_shape == (l0, 14, 1, 2)

    # Check local offset
    assert arr3.local_offset == (s0, 0, 0, 0)

    # Check axis
    assert arr3.axis == 0

    # Do the same test with None as argument to transpose
    arr4 = arr.transpose()

    # Check type
    assert isinstance(arr4, mpiarray.MPIArray)

    # Check global shape
    assert arr4.global_shape == (14, 2, 11, 1)

    # Check local shape
    assert arr4.local_shape == (14, 2, l0, 1)

    # Check local offset
    assert arr4.local_offset == (0, 0, s0, 0)

    # Check axis
    assert arr4.axis == 2


def test_reshape():
    """Test MPIArray.reshape()."""
    gshape = (1, 11, 2, 14)

    l0, s0, _ = mpiutil.split_local(11)

    arr = mpiarray.MPIArray(gshape, axis=1, dtype=np.int64)

    arr2 = arr.reshape((None, 28))

    # Check type
    assert isinstance(arr2, mpiarray.MPIArray)

    # Check global shape
    assert arr2.global_shape == (11, 28)

    # Check local shape
    assert arr2.local_shape == (l0, 28)

    # Check local offset
    assert arr2.local_offset == (s0, 0)

    # Check axis
    assert arr2.axis == 0


def test_global_getslice():
    """Test MPIArray.global_slice."""
    rank = mpiutil.rank
    size = mpiutil.size

    darr = mpiarray.MPIArray((size * 5, 20), axis=0)

    # Initialise the distributed array
    for li, _ in darr.enumerate(axis=0):
        darr[li] = 10 * (10 * rank + li) + np.arange(20)

    # Construct numpy array which should be equivalent to the global array
    whole_array = (
        10
        * (
            10 * np.arange(4.0)[:, np.newaxis] + np.arange(5.0)[np.newaxis, :]
        ).flatten()[:, np.newaxis]
        + np.arange(20)[np.newaxis, :]
    )

    # Extract the section for each rank distributed along axis=0
    local_array = whole_array[(rank * 5) : ((rank + 1) * 5)]

    # Extract the correct section for each rank distributed along axis=0
    local_array_T = whole_array[:, (rank * 5) : ((rank + 1) * 5)]

    # Check that these are the same
    assert (local_array == darr).all()

    # Check a simple slice on the non-parallel axis
    arr = darr.global_slice[:, 3:5]
    res = local_array[:, 3:5]

    assert isinstance(arr, mpiarray.MPIArray)
    assert (arr == res).all()

    # Check a single element extracted from the non-parallel axis
    arr = darr.global_slice[:, 3]
    res = local_array[:, 3]
    assert (arr == res).all()

    # These tests denpend on the size being at least 2.
    if size > 1:
        # Check a slice on the parallel axis
        arr = darr.global_slice[:7, 3:5]

        res = {0: local_array[:, 3:5], 1: local_array[:2, 3:5], 2: None, 3: None}

        assert arr == res[rank] if arr is None else (arr == res[rank]).all()

        # Check a single element from the parallel axis
        arr = darr.global_slice[7, 3:5]

        res = {0: None, 1: local_array[2, 3:5], 2: None, 3: None}

        assert arr == res[rank] if arr is None else (arr == res[rank]).all()

        # Check a slice on the redistributed parallel axis
        darr_T = darr.redistribute(axis=1)
        arr = darr_T.global_slice[3:5, :7]

        res = {
            0: local_array_T[3:5, :],
            1: local_array_T[3:5, :2],
            2: None,
            3: None,
        }

        assert arr == res[rank] if arr is None else (arr == res[rank]).all()

    # Check a slice that removes an axis
    darr = mpiarray.MPIArray((10, 20, size * 5), axis=2)
    dslice = darr.global_slice[:, 0, :]

    assert dslice.global_shape == (10, size * 5)
    assert dslice.local_shape == (10, 5)

    # Check ellipsis and slice at the end
    darr = mpiarray.MPIArray((size * 5, 20, 10), axis=0)
    dslice = darr.global_slice[..., 4:9]

    assert dslice.global_shape == (size * 5, 20, 5)
    assert dslice.local_shape == (5, 20, 5)

    # Check slice that goes off the end of the axis
    darr = mpiarray.MPIArray((size, 136, 2048), axis=0)
    dslice = darr.global_slice[..., 2007:2087]

    assert dslice.global_shape == (size, 136, 41)
    assert dslice.local_shape == (1, 136, 41)


def test_global_setslice():
    """Test setting MPIArray.global_slice."""
    rank = mpiutil.rank
    size = mpiutil.size

    darr = mpiarray.MPIArray((size * 5, 20), axis=0)

    # Initialise the distributed array
    for li, _ in darr.enumerate(axis=0):
        darr[li] = 10 * (10 * rank + li) + np.arange(20)

    # Construct numpy array which should be equivalent to the global array
    whole_array = (
        10
        * (
            10 * np.arange(4.0)[:, np.newaxis] + np.arange(5.0)[np.newaxis, :]
        ).flatten()[:, np.newaxis]
        + np.arange(20)[np.newaxis, :]
    )

    # Extract the section for each rank distributed along axis=0
    local_array = whole_array[(rank * 5) : ((rank + 1) * 5)]
    # Set slice

    # Check a simple assignment to a slice along the non-parallel axis
    darr.global_slice[:, 6] = -2.0
    local_array[:, 6] = -2.0

    assert (darr == local_array).all()

    # Check a partial assignment along the parallel axis
    darr.global_slice[7:, 7:9] = -3.0
    whole_array[7:, 7:9] = -3.0

    assert (darr == local_array).all()

    # Check assignment of a single index on the parallel axis
    darr.global_slice[6] = np.arange(20.0)
    whole_array[6] = np.arange(20.0)

    assert (darr == local_array).all()

    # Check copy of one column into the other
    darr.global_slice[:, 8] = darr.global_slice[:, 9]
    whole_array[:, 8] = whole_array[:, 9]

    assert (darr == local_array).all()


#
# class Testmpiarray(unittest.TestCase):
#
#     def test_dataset(self):
#
#         fname = 'testdset.hdf5'
#
#         if mpiutil.rank0:
#             if os.path.exists(fname):
#                 os.remove(fname)
#
#         mpiutil.barrier()
#
#         class TestDataset(mpiarray.mpiarray):
#             _common = {'a': None}
#             _distributed = {'b': None}
#
#         td1 = TestDataset()
#         td1.common['a'] = np.arange(12)
#         td1.attrs['message'] = 'meh'
#
#         gshape = (19, 17)
#         ds = mpiarray.MPIArray(gshape, dtype=np.float64)
#         ds[:] = np.random.standard_normal(ds.local_shape)
#
#         td1.distributed['b'] = ds
#         td1.to_hdf5(fname)
#
#         td2 = TestDataset.from_hdf5(fname)
#
#         assert (td1['a'] == td2['a']).all()
#         assert (td1['b'] == td2['b']).all()
#         assert (td1.attrs['message'] == td2.attrs['message'])
=======
def test_io():

    import h5py

    # Cleanup directories
    fname = "testdset.hdf5"

    if mpiutil.rank0 and os.path.exists(fname):
        os.remove(fname)

    mpiutil.barrier()

    gshape = (19, 17)

    ds = mpiarray.MPIArray(gshape, dtype=np.int64)

    ga = np.arange(np.prod(gshape)).reshape(gshape)

    _, s0, e0 = mpiutil.split_local(gshape[0])
    ds[:] = ga[s0:e0]

    ds.redistribute(axis=1).to_hdf5(fname, "testds", create=True)

    if mpiutil.rank0:

        with h5py.File(fname, "r") as f:

            h5ds = f["testds"][:]

            assert (h5ds == ga).all()

    ds2 = mpiarray.MPIArray.from_hdf5(fname, "testds")

    assert (ds2 == ds).all()

    mpiutil.barrier()

    # Check that reading over another distributed axis works
    ds3 = mpiarray.MPIArray.from_hdf5(fname, "testds", axis=1)
    assert ds3.shape[0] == gshape[0]
    assert ds3.shape[1] == mpiutil.split_local(gshape[1])[0]
    ds3 = ds3.redistribute(axis=0)
    assert (ds3 == ds).all()
    mpiutil.barrier()

    # Check a read with an arbitrary slice in there. This only checks the shape is correct.
    ds4 = mpiarray.MPIArray.from_hdf5(
        fname, "testds", axis=1, sel=(np.s_[3:10:2], np.s_[1:16:3])
    )
    assert ds4.shape[0] == 4
    assert ds4.shape[1] == mpiutil.split_local(5)[0]
    mpiutil.barrier()

    # Check the read with a slice along the axis being read
    ds5 = mpiarray.MPIArray.from_hdf5(
        fname, "testds", axis=1, sel=(np.s_[:], np.s_[3:15:2])
    )
    assert ds5.shape[0] == gshape[0]
    assert ds5.shape[1] == mpiutil.split_local(6)[0]
    ds5 = ds5.redistribute(axis=0)
    assert (ds5 == ds[:, 3:15:2]).all()
    mpiutil.barrier()

    # Check the read with a slice along the axis being read
    ds6 = mpiarray.MPIArray.from_hdf5(
        fname, "testds", axis=0, sel=(np.s_[:], np.s_[3:15:2])
    )
    ds6 = ds6.redistribute(axis=0)
    assert (ds6 == ds[:, 3:15:2]).all()
    mpiutil.barrier()

    if mpiutil.rank0 and os.path.exists(fname):
        os.remove(fname)


def test_transpose():

    gshape = (1, 11, 2, 14)

    l0, s0, _ = mpiutil.split_local(11)

    arr = mpiarray.MPIArray(gshape, axis=1, dtype=np.int64)

    arr2 = arr.transpose(1, 3, 0, 2)

    # Check type
    assert isinstance(arr2, mpiarray.MPIArray)

    # Check global shape
    assert arr2.global_shape == (11, 14, 1, 2)

    # Check local shape
    assert arr2.local_shape == (l0, 14, 1, 2)

    # Check local offset
    assert arr2.local_offset == (s0, 0, 0, 0)

    # Check axis
    assert arr2.axis == 0

    # Do the same test with a tuple as argument to transpose
    arr3 = arr.transpose((1, 3, 0, 2))

    # Check type
    assert isinstance(arr3, mpiarray.MPIArray)

    # Check global shape
    assert arr3.global_shape == (11, 14, 1, 2)

    # Check local shape
    assert arr3.local_shape == (l0, 14, 1, 2)

    # Check local offset
    assert arr3.local_offset == (s0, 0, 0, 0)

    # Check axis
    assert arr3.axis == 0

    # Do the same test with None as argument to transpose
    arr4 = arr.transpose()

    # Check type
    assert isinstance(arr4, mpiarray.MPIArray)

    # Check global shape
    assert arr4.global_shape == (14, 2, 11, 1)

    # Check local shape
    assert arr4.local_shape == (14, 2, l0, 1)

    # Check local offset
    assert arr4.local_offset == (0, 0, s0, 0)

    # Check axis
    assert arr4.axis == 2


def test_reshape():

    gshape = (1, 11, 2, 14)

    l0, s0, _ = mpiutil.split_local(11)

    arr = mpiarray.MPIArray(gshape, axis=1, dtype=np.int64)

    arr2 = arr.reshape((None, 28))

    # Check type
    assert isinstance(arr2, mpiarray.MPIArray)

    # Check global shape
    assert arr2.global_shape == (11, 28)

    # Check local shape
    assert arr2.local_shape == (l0, 28)

    # Check local offset
    assert arr2.local_offset == (s0, 0)

    # Check axis
    assert arr2.axis == 0


# pylint: disable=too-many-statements
def test_global_getslice():

    rank = mpiutil.rank
    size = mpiutil.size

    darr = mpiarray.MPIArray((size * 5, 20), axis=0)

    # Initialise the distributed array
    for li, _ in darr.enumerate(axis=0):
        darr[li] = 10 * (10 * rank + li) + np.arange(20)

    # Construct numpy array which should be equivalent to the global array
    whole_array = (
        10
        * (
            10 * np.arange(4.0)[:, np.newaxis] + np.arange(5.0)[np.newaxis, :]
        ).flatten()[:, np.newaxis]
        + np.arange(20)[np.newaxis, :]
    )

    # Extract the section for each rank distributed along axis=0
    local_array = whole_array[(rank * 5) : ((rank + 1) * 5)]

    # Extract the correct section for each rank distributed along axis=0
    local_array_T = whole_array[:, (rank * 5) : ((rank + 1) * 5)]

    # Check that these are the same
    assert (local_array == darr).all()

    # Check a simple slice on the non-parallel axis
    arr = darr.global_slice[:, 3:5]
    res = local_array[:, 3:5]

    assert isinstance(arr, mpiarray.MPIArray)
    assert arr.axis == 0
    assert (arr == res).all()

    # Check a single element extracted from the non-parallel axis
    arr = darr.global_slice[:, 3]
    res = local_array[:, 3]
    assert (arr == res).all()

    # Check that slices contain MPIArray attributes
    assert hasattr(arr, "comm") and (arr.comm == darr.comm)

    # These tests depend on the size being at least 2.
    if size > 1:
        # Check a slice on the parallel axis
        arr = darr.global_slice[:7, 3:5]

        res = {0: local_array[:, 3:5], 1: local_array[:2, 3:5], 2: None, 3: None}

        assert arr == res[rank] if arr is None else (arr == res[rank]).all()

        # Check a single element from the parallel axis
        arr = darr.global_slice[7, 3:5]

        res = {0: None, 1: local_array[2, 3:5], 2: None, 3: None}

        assert arr == res[rank] if arr is None else (arr == res[rank]).all()

        # Check a slice on the redistributed parallel axis
        darr_T = darr.redistribute(axis=1)
        arr = darr_T.global_slice[3:5, :7]

        res = {
            0: local_array_T[3:5, :],
            1: local_array_T[3:5, :2],
            2: None,
            3: None,
        }

        assert arr == res[rank] if arr is None else (arr == res[rank]).all()

    # Check a slice that removes an axis
    darr = mpiarray.MPIArray((10, 20, size * 5), axis=2)
    dslice = darr.global_slice[:, 0, :]

    assert dslice.global_shape == (10, size * 5)
    assert dslice.local_shape == (10, 5)
    assert dslice.axis == 1

    # Check that directly indexing into distributed axis returns a numpy array equal to local array indexing
    darr = mpiarray.MPIArray((size,), axis=0)
    assert (darr[0] == darr.local_array[0]).all()

    # Check that a single index into a non-parallel axis works
    darr = mpiarray.MPIArray((4, size), axis=1)
    darr[:] = rank
    assert (darr[0] == rank).all()
    assert darr[0].axis == 0
    # check that direct slicing into distributed axis returns a numpy array for local array slicing
    assert (darr[2, 0] == darr.local_array[2, 0]).all()

    darr = mpiarray.MPIArray((20, size * 5), axis=1)
    darr[:] = rank
    # But, you can directly index with global_slice
    if size > 1:
        dslice = darr.global_slice[2, 6]
        if rank != 1:
            assert dslice is None
        else:
            assert (dslice == rank).all()

    # Check that printing the array does not trigger
    # an exception
    assert str(darr)

    # more direct indexing into distributed with global_slice
    # the global slice should return a numpy array on rank=1, and None everywhere else
    if size >= 2:
        darr = mpiarray.MPIArray((20, 10, size * 5), axis=2)
        darr[:] = rank
        dslice = darr.global_slice[:, :, 6]
        if rank != 1:
            assert dslice is None
        else:
            nparr = np.ndarray((20, 10))
            nparr[:] = rank
            assert isinstance(dslice, np.ndarray)
            assert (dslice == nparr).all()

        # check that directly slicing a distributed axis returns a local array
        assert (darr[:, :, 2:3] == darr.local_array[:, :, 2:3]).all()

    # Check ellipsis and slice at the end
    darr = mpiarray.MPIArray((size * 5, 20, 10), axis=0)
    dslice = darr.global_slice[..., 4:9]

    assert dslice.global_shape == (size * 5, 20, 5)
    assert dslice.local_shape == (5, 20, 5)

    # Check slice that goes off the end of the axis
    darr = mpiarray.MPIArray((size, 136, 2048), axis=0)
    dslice = darr.global_slice[..., 2007:2087]

    assert dslice.global_shape == (size, 136, 41)
    assert dslice.local_shape == (1, 136, 41)


def test_global_setslice():
    rank = mpiutil.rank
    size = mpiutil.size

    darr = mpiarray.MPIArray((size * 5, 20), axis=0)

    # Initialise the distributed array
    for li, _ in darr.enumerate(axis=0):
        darr[li] = 10 * (10 * rank + li) + np.arange(20)

    # Construct numpy array which should be equivalent to the global array
    whole_array = (
        10
        * (
            10 * np.arange(4.0)[:, np.newaxis] + np.arange(5.0)[np.newaxis, :]
        ).flatten()[:, np.newaxis]
        + np.arange(20)[np.newaxis, :]
    )

    # Extract the section for each rank distributed along axis=0
    local_array = whole_array[(rank * 5) : ((rank + 1) * 5)]
    # Set slice

    # Check a simple assignment to a slice along the non-parallel axis
    darr.global_slice[:, 6] = -2.0
    local_array[:, 6] = -2.0

    assert (darr == local_array).all()

    # Check a partial assignment along the parallel axis
    darr.global_slice[7:, 7:9] = -3.0
    whole_array[7:, 7:9] = -3.0

    assert (darr == local_array).all()

    # Check assignment of a single index on the parallel axis
    darr.global_slice[6] = np.arange(20.0)
    whole_array[6] = np.arange(20.0)

    assert (darr == local_array).all()

    # Check copy of one column into the other
    darr.global_slice[:, 8] = darr.global_slice[:, 9]
    whole_array[:, 8] = whole_array[:, 9]

    assert (darr == local_array).all()

    # test setting complex dtypes

    darr_complex = mpiarray.MPIArray((size * 5, 20), axis=0, dtype=np.complex64)

    darr_complex[:] = 4
    assert darr_complex.dtype == np.complex64
    assert (darr_complex == 4.0 + 0.0j).all()

    darr_complex[:] = 2.0 + 1.345j

    assert darr_complex.dtype == np.complex64
    assert (darr_complex == 2.0 + 1.345j).all()

    darr_float = mpiarray.MPIArray((size * 5, 20), axis=0, dtype=np.float64)

    darr_float[:] = 4.0
    assert darr_float.dtype == np.float64
    assert (darr_float == 4.0).all()


def test_outer_ufunc():
    rank = mpiutil.rank
    size = mpiutil.size

    dist_arr = mpiarray.MPIArray((size, 4), axis=0)
    dist_arr[:] = rank

    dist_arr_add = dist_arr + dist_arr

    dist_arr_add = dist_arr + dist_arr
    dist_arr_mul = 2 * dist_arr

    # check that you can add two MPIArrays with the same shape
    assert (dist_arr_add == 2 * rank).all()

    # Check that you can multiply an MPIArray against a scalar
    assert (dist_arr_mul == 2 * rank).all()

    # Check that basic output MPI attributes are correct
    assert hasattr(dist_arr_add, "axis") and hasattr(dist_arr_add, "comm")

    assert dist_arr_add.axis == 0

    assert dist_arr_add.comm is dist_arr.comm

    # add differently shaped MPIArrays, with broadcasting
    dist_arr_2 = mpiarray.MPIArray((size, 1), axis=0)
    dist_arr_2[:] = rank - 1
    assert (dist_arr + dist_arr_2 == 2 * rank - 1).all()
    assert (dist_arr + dist_arr_2).axis == 0

    # check that subtracting arrays with two different distributed axis fails
    # pylint: disable=expression-not-assigned
    with pytest.raises(mpiarray.AxisException):
        mpiarray.MPIArray((size, 4), axis=0) - mpiarray.MPIArray((size, 4), axis=1)

    # check that outer ufunc on arrays that cannot be broadcast fails
    with pytest.raises(ValueError):
        np.multiply(
            mpiarray.MPIArray((size, 3), axis=0), mpiarray.MPIArray((size, 4), axis=0)
        )
    # pylint: enable=expression-not-assigned

    # test ufuncs with complex dtypes

    dist_complex = mpiarray.MPIArray((size, 4), axis=0, dtype=np.complex64)
    dist_complex_add = dist_complex + dist_complex

    assert (dist_complex_add == dist_complex + dist_complex).all()
    assert dist_complex_add.dtype == np.complex64


def test_reduce():

    rank = mpiutil.rank
    size = mpiutil.size

    dist_array = mpiarray.MPIArray((size, 4, 3), axis=0)
    dist_array[:] = rank

    # sums across non-distributed axes should be permitted, and work as usual
    assert (dist_array.sum(axis=1) == 4 * rank).all()

    # sum() should reduce across all non-distributed axes
    sum_all = dist_array.sum()
    assert (sum_all == 4 * 3 * rank).all()

    assert sum_all.local_shape == (1,)

    assert sum_all.global_shape == (size,)

    # sum across a smaller numbered axes
    # this will result in an axes reduction
    dist_array = mpiarray.MPIArray((size, 4, 3), axis=1)
    dist_array[:] = rank

    assert (dist_array.sum(axis=0) == 4 * rank).all()

    # check that the new axes was calculated accordingly
    assert (dist_array.sum(axis=0)).axis == 0

    assert dist_array.sum(axis=0, keepdims=True).axis == 1

    sum_all = dist_array.sum()
    assert (sum_all == 4 * 3 * rank).all()

    assert sum_all.local_shape == (1,)

    assert sum_all.global_shape == (size,)

    assert mpiarray.MPIArray((size, 4), axis=1).sum(axis=0).axis == 0

    # test AllReduce
    if size > 1:
        from mpi4py import MPI

        # Test comm.Allreduce
        dist_array = mpiarray.MPIArray((size, 4), axis=1)
        dist_array[:] = 1

        df_sum = np.sum(dist_array, axis=0)

        df_total = np.zeros_like(df_sum)

        dist_array.comm.Allreduce(df_sum, df_total, op=MPI.SUM)

        assert (df_total == 4 * size).all()

        # Test MPIArray.allreduce()

        # MPIArray.sum().allreduce() should give the scalar sum of
        # all entries
        df_sum = dist_array.sum()
        df_total = np.zeros_like(df_sum)

        assert dist_array.sum().allreduce() == 4 * size

        df_sum.comm.Allreduce(df_sum, df_total, op=MPI.SUM)

        assert df_total == dist_array.sum().allreduce()

        with pytest.raises(ValueError):
            dist_array.allreduce()
>>>>>>> 0acea658
<|MERGE_RESOLUTION|>--- conflicted
+++ resolved
@@ -5,19 +5,13 @@
     $ mpirun -np 4 python test_mpiarray.py
 """
 
-<<<<<<< HEAD
 import pytest
 from pytest_lazyfixture import lazy_fixture
 import h5py
-=======
-import os
-import pytest
-
->>>>>>> 0acea658
+
 import numpy as np
 import zarr
 
-<<<<<<< HEAD
 from caput import mpiutil, mpiarray, fileformats
 
 
@@ -39,6 +33,7 @@
 
 def test_redistribution():
     """Test redistributing an MPIArray."""
+
     gshape = (1, 11, 2, 14, 3, 4)
     nelem = np.prod(gshape)
     garr = np.arange(nelem).reshape(gshape)
@@ -59,6 +54,7 @@
 
 def test_gather():
     """Test MPIArray.gather()."""
+
     rank = mpiutil.rank
     size = mpiutil.size
     block = 2
@@ -83,75 +79,7 @@
 
 def test_wrap():
     """Test MPIArray.wrap()."""
-=======
-from caput import mpiutil, mpiarray
-
-
-# pylint: disable=missing-function-docstring
-# pylint: disable=no-member
-def test_construction():
-
-    arr = mpiarray.MPIArray((10, 11), axis=1)
-
-    l, s, _ = mpiutil.split_local(11)
-
-    # Check that global shape is set correctly
-    assert arr.global_shape == (10, 11)
-
-    assert arr.shape == (10, l)
-
-    assert arr.local_offset == (0, s)
-
-    assert arr.local_shape == (10, l)
-
-
-def test_redistribution():
-
-    gshape = (1, 11, 2, 14, 3, 4)
-    nelem = np.prod(gshape)
-    garr = np.arange(nelem).reshape(gshape)
-
-    _, s0, e0 = mpiutil.split_local(11)
-    _, s1, e1 = mpiutil.split_local(14)
-    _, s2, e2 = mpiutil.split_local(4)
-
-    arr = mpiarray.MPIArray(gshape, axis=1, dtype=np.int64)
-    arr[:] = garr[:, s0:e0]
-
-    arr2 = arr.redistribute(axis=3)
-    assert (arr2 == garr[:, :, :, s1:e1]).view(np.ndarray).all()
-
-    arr3 = arr.redistribute(axis=5)
-    assert (arr3 == garr[:, :, :, :, :, s2:e2]).view(np.ndarray).all()
-
-
-def test_gather():
-
-    rank = mpiutil.rank
-    size = mpiutil.size
-    block = 2
-
-    global_shape = (2, 3, size * block)
-    global_array = np.zeros(global_shape, dtype=np.float64)
-    global_array[..., :] = np.arange(size * block)
-
-    arr = mpiarray.MPIArray(global_shape, dtype=np.float64, axis=2)
-    arr[:] = global_array[..., (rank * block) : ((rank + 1) * block)]
-
-    assert (arr.allgather() == global_array).all()
-
-    gather_rank = 1 if size > 1 else 0
-    ga = arr.gather(rank=gather_rank)
-
-    if rank == gather_rank:
-        assert (ga == global_array).all()
-    else:
-        assert ga is None
-
-
-def test_wrap():
-
->>>>>>> 0acea658
+
     ds = mpiarray.MPIArray((10, 17))
 
     df = np.fft.rfft(ds, axis=1)
@@ -162,10 +90,7 @@
 
     assert isinstance(da, mpiarray.MPIArray)
     assert da.global_shape == (10, 9)
-<<<<<<< HEAD
-=======
     assert da.axis == 0
->>>>>>> 0acea658
 
     l0, _, _ = mpiutil.split_local(10)
 
@@ -179,7 +104,6 @@
             mpiarray.MPIArray.wrap(df, axis=0)
 
 
-<<<<<<< HEAD
 @pytest.mark.parametrize(
     "filename, file_open_function, file_format",
     [
@@ -390,345 +314,6 @@
     res = local_array[:, 3:5]
 
     assert isinstance(arr, mpiarray.MPIArray)
-    assert (arr == res).all()
-
-    # Check a single element extracted from the non-parallel axis
-    arr = darr.global_slice[:, 3]
-    res = local_array[:, 3]
-    assert (arr == res).all()
-
-    # These tests denpend on the size being at least 2.
-    if size > 1:
-        # Check a slice on the parallel axis
-        arr = darr.global_slice[:7, 3:5]
-
-        res = {0: local_array[:, 3:5], 1: local_array[:2, 3:5], 2: None, 3: None}
-
-        assert arr == res[rank] if arr is None else (arr == res[rank]).all()
-
-        # Check a single element from the parallel axis
-        arr = darr.global_slice[7, 3:5]
-
-        res = {0: None, 1: local_array[2, 3:5], 2: None, 3: None}
-
-        assert arr == res[rank] if arr is None else (arr == res[rank]).all()
-
-        # Check a slice on the redistributed parallel axis
-        darr_T = darr.redistribute(axis=1)
-        arr = darr_T.global_slice[3:5, :7]
-
-        res = {
-            0: local_array_T[3:5, :],
-            1: local_array_T[3:5, :2],
-            2: None,
-            3: None,
-        }
-
-        assert arr == res[rank] if arr is None else (arr == res[rank]).all()
-
-    # Check a slice that removes an axis
-    darr = mpiarray.MPIArray((10, 20, size * 5), axis=2)
-    dslice = darr.global_slice[:, 0, :]
-
-    assert dslice.global_shape == (10, size * 5)
-    assert dslice.local_shape == (10, 5)
-
-    # Check ellipsis and slice at the end
-    darr = mpiarray.MPIArray((size * 5, 20, 10), axis=0)
-    dslice = darr.global_slice[..., 4:9]
-
-    assert dslice.global_shape == (size * 5, 20, 5)
-    assert dslice.local_shape == (5, 20, 5)
-
-    # Check slice that goes off the end of the axis
-    darr = mpiarray.MPIArray((size, 136, 2048), axis=0)
-    dslice = darr.global_slice[..., 2007:2087]
-
-    assert dslice.global_shape == (size, 136, 41)
-    assert dslice.local_shape == (1, 136, 41)
-
-
-def test_global_setslice():
-    """Test setting MPIArray.global_slice."""
-    rank = mpiutil.rank
-    size = mpiutil.size
-
-    darr = mpiarray.MPIArray((size * 5, 20), axis=0)
-
-    # Initialise the distributed array
-    for li, _ in darr.enumerate(axis=0):
-        darr[li] = 10 * (10 * rank + li) + np.arange(20)
-
-    # Construct numpy array which should be equivalent to the global array
-    whole_array = (
-        10
-        * (
-            10 * np.arange(4.0)[:, np.newaxis] + np.arange(5.0)[np.newaxis, :]
-        ).flatten()[:, np.newaxis]
-        + np.arange(20)[np.newaxis, :]
-    )
-
-    # Extract the section for each rank distributed along axis=0
-    local_array = whole_array[(rank * 5) : ((rank + 1) * 5)]
-    # Set slice
-
-    # Check a simple assignment to a slice along the non-parallel axis
-    darr.global_slice[:, 6] = -2.0
-    local_array[:, 6] = -2.0
-
-    assert (darr == local_array).all()
-
-    # Check a partial assignment along the parallel axis
-    darr.global_slice[7:, 7:9] = -3.0
-    whole_array[7:, 7:9] = -3.0
-
-    assert (darr == local_array).all()
-
-    # Check assignment of a single index on the parallel axis
-    darr.global_slice[6] = np.arange(20.0)
-    whole_array[6] = np.arange(20.0)
-
-    assert (darr == local_array).all()
-
-    # Check copy of one column into the other
-    darr.global_slice[:, 8] = darr.global_slice[:, 9]
-    whole_array[:, 8] = whole_array[:, 9]
-
-    assert (darr == local_array).all()
-
-
-#
-# class Testmpiarray(unittest.TestCase):
-#
-#     def test_dataset(self):
-#
-#         fname = 'testdset.hdf5'
-#
-#         if mpiutil.rank0:
-#             if os.path.exists(fname):
-#                 os.remove(fname)
-#
-#         mpiutil.barrier()
-#
-#         class TestDataset(mpiarray.mpiarray):
-#             _common = {'a': None}
-#             _distributed = {'b': None}
-#
-#         td1 = TestDataset()
-#         td1.common['a'] = np.arange(12)
-#         td1.attrs['message'] = 'meh'
-#
-#         gshape = (19, 17)
-#         ds = mpiarray.MPIArray(gshape, dtype=np.float64)
-#         ds[:] = np.random.standard_normal(ds.local_shape)
-#
-#         td1.distributed['b'] = ds
-#         td1.to_hdf5(fname)
-#
-#         td2 = TestDataset.from_hdf5(fname)
-#
-#         assert (td1['a'] == td2['a']).all()
-#         assert (td1['b'] == td2['b']).all()
-#         assert (td1.attrs['message'] == td2.attrs['message'])
-=======
-def test_io():
-
-    import h5py
-
-    # Cleanup directories
-    fname = "testdset.hdf5"
-
-    if mpiutil.rank0 and os.path.exists(fname):
-        os.remove(fname)
-
-    mpiutil.barrier()
-
-    gshape = (19, 17)
-
-    ds = mpiarray.MPIArray(gshape, dtype=np.int64)
-
-    ga = np.arange(np.prod(gshape)).reshape(gshape)
-
-    _, s0, e0 = mpiutil.split_local(gshape[0])
-    ds[:] = ga[s0:e0]
-
-    ds.redistribute(axis=1).to_hdf5(fname, "testds", create=True)
-
-    if mpiutil.rank0:
-
-        with h5py.File(fname, "r") as f:
-
-            h5ds = f["testds"][:]
-
-            assert (h5ds == ga).all()
-
-    ds2 = mpiarray.MPIArray.from_hdf5(fname, "testds")
-
-    assert (ds2 == ds).all()
-
-    mpiutil.barrier()
-
-    # Check that reading over another distributed axis works
-    ds3 = mpiarray.MPIArray.from_hdf5(fname, "testds", axis=1)
-    assert ds3.shape[0] == gshape[0]
-    assert ds3.shape[1] == mpiutil.split_local(gshape[1])[0]
-    ds3 = ds3.redistribute(axis=0)
-    assert (ds3 == ds).all()
-    mpiutil.barrier()
-
-    # Check a read with an arbitrary slice in there. This only checks the shape is correct.
-    ds4 = mpiarray.MPIArray.from_hdf5(
-        fname, "testds", axis=1, sel=(np.s_[3:10:2], np.s_[1:16:3])
-    )
-    assert ds4.shape[0] == 4
-    assert ds4.shape[1] == mpiutil.split_local(5)[0]
-    mpiutil.barrier()
-
-    # Check the read with a slice along the axis being read
-    ds5 = mpiarray.MPIArray.from_hdf5(
-        fname, "testds", axis=1, sel=(np.s_[:], np.s_[3:15:2])
-    )
-    assert ds5.shape[0] == gshape[0]
-    assert ds5.shape[1] == mpiutil.split_local(6)[0]
-    ds5 = ds5.redistribute(axis=0)
-    assert (ds5 == ds[:, 3:15:2]).all()
-    mpiutil.barrier()
-
-    # Check the read with a slice along the axis being read
-    ds6 = mpiarray.MPIArray.from_hdf5(
-        fname, "testds", axis=0, sel=(np.s_[:], np.s_[3:15:2])
-    )
-    ds6 = ds6.redistribute(axis=0)
-    assert (ds6 == ds[:, 3:15:2]).all()
-    mpiutil.barrier()
-
-    if mpiutil.rank0 and os.path.exists(fname):
-        os.remove(fname)
-
-
-def test_transpose():
-
-    gshape = (1, 11, 2, 14)
-
-    l0, s0, _ = mpiutil.split_local(11)
-
-    arr = mpiarray.MPIArray(gshape, axis=1, dtype=np.int64)
-
-    arr2 = arr.transpose(1, 3, 0, 2)
-
-    # Check type
-    assert isinstance(arr2, mpiarray.MPIArray)
-
-    # Check global shape
-    assert arr2.global_shape == (11, 14, 1, 2)
-
-    # Check local shape
-    assert arr2.local_shape == (l0, 14, 1, 2)
-
-    # Check local offset
-    assert arr2.local_offset == (s0, 0, 0, 0)
-
-    # Check axis
-    assert arr2.axis == 0
-
-    # Do the same test with a tuple as argument to transpose
-    arr3 = arr.transpose((1, 3, 0, 2))
-
-    # Check type
-    assert isinstance(arr3, mpiarray.MPIArray)
-
-    # Check global shape
-    assert arr3.global_shape == (11, 14, 1, 2)
-
-    # Check local shape
-    assert arr3.local_shape == (l0, 14, 1, 2)
-
-    # Check local offset
-    assert arr3.local_offset == (s0, 0, 0, 0)
-
-    # Check axis
-    assert arr3.axis == 0
-
-    # Do the same test with None as argument to transpose
-    arr4 = arr.transpose()
-
-    # Check type
-    assert isinstance(arr4, mpiarray.MPIArray)
-
-    # Check global shape
-    assert arr4.global_shape == (14, 2, 11, 1)
-
-    # Check local shape
-    assert arr4.local_shape == (14, 2, l0, 1)
-
-    # Check local offset
-    assert arr4.local_offset == (0, 0, s0, 0)
-
-    # Check axis
-    assert arr4.axis == 2
-
-
-def test_reshape():
-
-    gshape = (1, 11, 2, 14)
-
-    l0, s0, _ = mpiutil.split_local(11)
-
-    arr = mpiarray.MPIArray(gshape, axis=1, dtype=np.int64)
-
-    arr2 = arr.reshape((None, 28))
-
-    # Check type
-    assert isinstance(arr2, mpiarray.MPIArray)
-
-    # Check global shape
-    assert arr2.global_shape == (11, 28)
-
-    # Check local shape
-    assert arr2.local_shape == (l0, 28)
-
-    # Check local offset
-    assert arr2.local_offset == (s0, 0)
-
-    # Check axis
-    assert arr2.axis == 0
-
-
-# pylint: disable=too-many-statements
-def test_global_getslice():
-
-    rank = mpiutil.rank
-    size = mpiutil.size
-
-    darr = mpiarray.MPIArray((size * 5, 20), axis=0)
-
-    # Initialise the distributed array
-    for li, _ in darr.enumerate(axis=0):
-        darr[li] = 10 * (10 * rank + li) + np.arange(20)
-
-    # Construct numpy array which should be equivalent to the global array
-    whole_array = (
-        10
-        * (
-            10 * np.arange(4.0)[:, np.newaxis] + np.arange(5.0)[np.newaxis, :]
-        ).flatten()[:, np.newaxis]
-        + np.arange(20)[np.newaxis, :]
-    )
-
-    # Extract the section for each rank distributed along axis=0
-    local_array = whole_array[(rank * 5) : ((rank + 1) * 5)]
-
-    # Extract the correct section for each rank distributed along axis=0
-    local_array_T = whole_array[:, (rank * 5) : ((rank + 1) * 5)]
-
-    # Check that these are the same
-    assert (local_array == darr).all()
-
-    # Check a simple slice on the non-parallel axis
-    arr = darr.global_slice[:, 3:5]
-    res = local_array[:, 3:5]
-
-    assert isinstance(arr, mpiarray.MPIArray)
     assert arr.axis == 0
     assert (arr == res).all()
 
@@ -836,6 +421,7 @@
 
 
 def test_global_setslice():
+    """Test setting MPIArray.global_slice."""
     rank = mpiutil.rank
     size = mpiutil.size
 
@@ -1024,5 +610,4 @@
         assert df_total == dist_array.sum().allreduce()
 
         with pytest.raises(ValueError):
-            dist_array.allreduce()
->>>>>>> 0acea658
+            dist_array.allreduce()