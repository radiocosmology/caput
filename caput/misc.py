--- conflicted
+++ resolved
@@ -1,26 +1,5 @@
-<<<<<<< HEAD
 """A set of miscellaneous routines that don't really fit anywhere more specific."""
-# === Start Python 2/3 compatibility
-from __future__ import absolute_import, division, print_function, unicode_literals
-from future.builtins import *  # noqa  pylint: disable=W0401, W0614
-from future.builtins.disabled import *  # noqa  pylint: disable=W0401, W0614
-from future.utils import PY3
-from past.builtins import basestring
-
-# === End Python 2/3 compatibility
-=======
-"""
-A set of miscellaneous routines that don't really fit anywhere more specific.
-
-Routines
-========
-
-.. autosummary::
-    :toctree: generated/
-
-    vectorize
-"""
->>>>>>> 77321079
+
 
 import collections
 import importlib
