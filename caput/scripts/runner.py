--- conflicted
+++ resolved
@@ -115,7 +115,6 @@
     help="Set the profiler to use. Default is cProfile.",
 )
 @click.option(
-<<<<<<< HEAD
     "--psutil",
     is_flag=True,
     default=False,
@@ -124,8 +123,7 @@
         "can be found in the caput logs, at the INFO level."
     ),
 )
-def run(configfile, loglevel, profile, profiler, psutil):
-=======
+@click.option(
     "--mpi-abort/--no-mpi-abort",
     default=True,
     help=(
@@ -133,8 +131,7 @@
         "one throws an exception."
     ),
 )
-def run(configfile, loglevel, profile, profiler, mpi_abort):
->>>>>>> ba1150ee
+def run(configfile, loglevel, profile, profiler, psutil, mpi_abort):
     """Run a pipeline immediately from the given CONFIGFILE."""
     from caput.pipeline import Manager
 
@@ -145,16 +142,12 @@
             "--loglevel is deprecated, use the config file instead", DeprecationWarning
         )
 
-<<<<<<< HEAD
-    with Profiler(profile, profiler=profiler.lower()):
-=======
     if mpi_abort:
         from caput import mpiutil
 
         mpiutil.enable_mpi_exception_handler()
 
-    with Profiler(profile, profiler=profiler):
->>>>>>> ba1150ee
+    with Profiler(profile, profiler=profiler.lower()):
         try:
             P = Manager.from_yaml_file(configfile, psutil_profiling=psutil)
         except CaputConfigError as e:
